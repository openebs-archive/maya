--- conflicted
+++ resolved
@@ -3,11 +3,8 @@
 import (
 	"errors"
 	"fmt"
-<<<<<<< HEAD
+	"os"
 	"reflect"
-=======
-	"os"
->>>>>>> 652cf336
 	"testing"
 
 	"github.com/openebs/maya/orchprovider"
