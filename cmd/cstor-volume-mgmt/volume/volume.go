/*
Copyright 2018 The OpenEBS Authors.

Licensed under the Apache License, Version 2.0 (the "License");
you may not use this file except in compliance with the License.
You may obtain a copy of the License at

    http://www.apache.org/licenses/LICENSE-2.0

Unless required by applicable law or agreed to in writing, software
distributed under the License is distributed on an "AS IS" BASIS,
WITHOUT WARRANTIES OR CONDITIONS OF ANY KIND, either express or implied.
See the License for the specific language governing permissions and
limitations under the License.
*/

package volume

import (
	"bytes"
	"encoding/json"
	"fmt"
	"github.com/openebs/maya/pkg/alertlog"
	"text/template"

	"strings"

	apis "github.com/openebs/maya/pkg/apis/openebs.io/v1alpha1"
	cvapis "github.com/openebs/maya/pkg/cstor/volume/v1alpha1"
	"github.com/openebs/maya/pkg/util"
	"github.com/pkg/errors"
	"k8s.io/apimachinery/pkg/api/resource"
	"k8s.io/klog"
)

// VolumeOperator is the name of the tool that makes volume-related operations.
const (
	VolumeOperator = "iscsi"
)

var (
	istgtConfFile = `# Global section
[Global]
  NodeBase {{.Spec.NodeBase}}
  PidFile "/var/run/istgt.pid"
  AuthFile "/usr/local/etc/istgt/auth.conf"
  LogFile "/usr/local/etc/istgt/logfile"
  Luworkers 6
  MediaDirectory "/mnt"
  Timeout 60
  NopInInterval 20
  MaxR2T 16
  DiscoveryAuthMethod None
  DiscoveryAuthGroup None
  MaxSessions 32
  MaxConnections 4
  FirstBurstLength 262144
  MaxBurstLength 1048576
  MaxRecvDataSegmentLength 262144
  MaxOutstandingR2T 16
  DefaultTime2Wait 2
  DefaultTime2Retain 20
  OperationalMode 0

# UnitControl section
[UnitControl]
  AuthMethod None
  AuthGroup None
  Portal UC1 {{.Spec.TargetIP}}:3261
  Netmask {{.Spec.TargetIP}}/8

# PortalGroup section
[PortalGroup1]
  Portal DA1 {{.Spec.TargetIP}}:3260

# InitiatorGroup section
[InitiatorGroup1]
  InitiatorName "ALL"
  Netmask "ALL"

[InitiatorGroup2]
  InitiatorName "None"
  Netmask "None"

# LogicalUnit section
[LogicalUnit1]
  TargetName {{.Name}}
  TargetAlias nicknamefor-{{.Name}}
  Mapping PortalGroup1 InitiatorGroup1
  AuthMethod None
  AuthGroup None
  UseDigest Auto
  ReadOnly No
  DesiredReplicationFactor {{.Spec.DesiredReplicationFactor}}
  ReplicationFactor {{.Spec.ReplicationFactor}}
  ConsistencyFactor {{.Spec.ConsistencyFactor}}
  UnitType Disk
  UnitOnline Yes
  BlockLength 512
  QueueDepth 32
  Luworkers 6
  UnitInquiry "OpenEBS" "iscsi" "0" "{{.UID}}"
  PhysRecordLength 4096
  LUN0 Storage {{CapacityStr .Spec.Capacity}} 32k
  LUN0 Option Unmap Disable
  LUN0 Option WZero Disable
  LUN0 Option ATS Disable
  LUN0 Option XCOPY Disable
  {{- range $k, $v := .Status.ReplicaDetails.KnownReplicas }}
  Replica {{$k}} {{$v}}
  {{- end }}
`
)

//FileOperatorVar is used for doing File Operations
var FileOperatorVar util.FileOperator

//UnixSockVar is used for communication through Unix Socket
var UnixSockVar util.UnixSock

func init() {
	UnixSockVar = util.RealUnixSock{}
	FileOperatorVar = util.RealFileOperator{}
}

// CreateVolumeTarget creates a new cStor volume istgt config.
func CreateVolumeTarget(cStorVolume *apis.CStorVolume) error {
	// create conf file
	data, err := CreateIstgtConf(cStorVolume)
	if err != nil {
		alertlog.Logger.Errorw("",
			"eventcode", "cstor.volume.target.create.failure",
			"msg", "Failed to create CStor volume target",
			"rname", cStorVolume.Name,
		)
		return errors.Wrapf(err, "failed to create istgtconf file data")
	}
	err = FileOperatorVar.Write(util.IstgtConfPath, data, 0644)
	if err != nil {
		klog.Errorf("Failed to write istgt.conf")
	}
	klog.Info("Done writing istgt.conf")

	// send refresh command to istgt and read the response
	_, err = UnixSockVar.SendCommand(util.IstgtRefreshCmd)
	if err != nil {
		klog.Info("Failed to refresh iscsi service with new configuration.")
	}
	klog.Info("Creating Iscsi Volume Successful")
<<<<<<< HEAD

	alertlog.Logger.Infow("",
		"eventcode", "cstor.volume.target.create.success",
		"msg", "Successfully created CStor volume target",
		"rname", cStorVolume.Name,
	)

=======
>>>>>>> fa19b33d
	return nil
}

// GetVolumeStatus retrieves an array of replica statuses.
func GetVolumeStatus(cStorVolume *apis.CStorVolume) (*apis.CVStatus, error) {
	// send replica command to istgt and read the response
	statuses, err := UnixSockVar.SendCommand(util.IstgtReplicaCmd)
	if err != nil {
		klog.Errorf("Failed to list replicas.")
		return nil, err
	}
	stringResp := fmt.Sprintf("%s", statuses)
	// Here it is assumed that the arrays statuses contains only one json and
	// the chars '}' and '{' are present only in the json string.
	// Therefore, the json string begins with '{' and ends with '}'
	//
	// TODO: Find a better approach
	jsonBeginIndex := strings.Index(stringResp, "{")
	jsonEndIndex := strings.LastIndex(stringResp, "}")
	if jsonBeginIndex >= jsonEndIndex {
		return nil, errors.Errorf("invalid data from %v command", util.IstgtReplicaCmd)
	}
	return extractReplicaStatusFromJSON(stringResp[jsonBeginIndex : jsonEndIndex+1])
}

// extractReplicaStatusFromJSON recieves a volume name and a json string.
// It then extracts and returns an array of replica statuses.
func extractReplicaStatusFromJSON(str string) (*apis.CVStatus, error) {
	// Unmarshal json into CVStatusResponse
	cvResponse := apis.CVStatusResponse{}
	err := json.Unmarshal([]byte(str), &cvResponse)
	if err != nil {
		return nil, err
	}
	if len(cvResponse.CVStatuses) == 0 {
		return nil, errors.Errorf("empty volume status from istgt")
	}
	return &cvResponse.CVStatuses[0], nil
}

// CreateIstgtConf creates istgt.conf file
func CreateIstgtConf(cStorVolume *apis.CStorVolume) ([]byte, error) {
	var dataBytes []byte
	buffer := &bytes.Buffer{}
	tmpl, err := template.New("").Funcs(template.FuncMap{
		"CapacityStr": func(q resource.Quantity) string { return q.String() },
	}).Parse(istgtConfFile)
	if err != nil {
		return dataBytes, errors.Wrapf(err, "failed to build istgtconffile from template")
	}
	err = tmpl.Execute(buffer, cStorVolume)
	if err != nil {
		return dataBytes, errors.Wrapf(err, "failed execute istgtconfile template")
	}
	dataBytes = buffer.Bytes()
	buffer.Reset()
	return dataBytes, nil
}

// ResizeTargetVolume sends resize volume command to istgt and get the response
func ResizeTargetVolume(cStorVolume *apis.CStorVolume) error {
	// send resize command to istgt and read the response
	resizeCmd := getResizeCommand(cStorVolume)
	sockResp, err := UnixSockVar.SendCommand(resizeCmd)
	if err != nil {
		alertlog.Logger.Errorw("",
			"eventcode", "cstor.volume.target.resize.failure",
			"msg", "Failed to resize CStor volume target",
			"rname", cStorVolume.Name,
			"capacity", cStorVolume.Spec.Capacity,
		)

		return errors.Wrapf(
			err,
			"failed to execute istgt %s command on volume %s",
			util.IstgtResizeCmd,
			cStorVolume.Name)
	}
	for _, resp := range sockResp {
		if strings.Contains(resp, "ERR") {
			alertlog.Logger.Errorw("",
				"eventcode", "cstor.volume.target.resize.failure",
				"msg", "Failed to resize CStor volume target",
				"rname", cStorVolume.Name,
				"capacity", cStorVolume.Spec.Capacity,
			)
			return errors.Errorf(
				"failed to execute istgt %s command on volume %s resp: %s",
				util.IstgtResizeCmd,
				cStorVolume.Name,
				resp,
			)
		}
	}
	updateStorageVal := fmt.Sprintf("  LUN0 Storage %s 32K", cStorVolume.Spec.Capacity.String())
	cvapis.ConfFileMutex.Lock()
	err = FileOperatorVar.Updatefile(util.IstgtConfPath, updateStorageVal, "LUN0 Storage", 0644)
	if err != nil {
<<<<<<< HEAD
		alertlog.Logger.Errorw("",
			"eventcode", "cstor.volume.target.resize.failure",
			"msg", "Failed to resize CStor volume target",
			"rname", cStorVolume.Name,
			"capacity", cStorVolume.Spec.Capacity,
		)
=======
		cvapis.ConfFileMutex.Unlock()
>>>>>>> fa19b33d
		return errors.Wrapf(err,
			"failed to update %s file with %s details",
			util.IstgtConfPath,
			updateStorageVal)
	}
	cvapis.ConfFileMutex.Unlock()
	klog.Infof("Updated '%s' file with capacity '%s'", util.IstgtConfPath, updateStorageVal)
	alertlog.Logger.Infow("",
		"eventcode", "cstor.volume.target.resize.success",
		"msg", "Successfully resized CStor volume target",
		"rname", cStorVolume.Name,
		"capacity", cStorVolume.Spec.Capacity,
	)
	return nil
}

//ExecuteDesiredReplicationFactorCommand executes istgtcontrol command to update
//desired replication factor
func ExecuteDesiredReplicationFactorCommand(cStorVolume *apis.CStorVolume) error {
	// send desiredReplicationFactor command to istgt and read the response
	drfCmd := getDRFCommand(cStorVolume)
	sockResp, err := UnixSockVar.SendCommand(drfCmd)
	if err != nil {
		return errors.Wrapf(
			err,
			"failed to execute istgtcontrol %s command on volume %s",
			util.IstgtDRFCmd,
			cStorVolume.Name)
	}
	for _, resp := range sockResp {
		if strings.Contains(resp, "ERR") {
			return errors.Errorf(
				"failed to execute istgtcontrol %s command on volume %s resp: %s",
				util.IstgtDRFCmd,
				cStorVolume.Name,
				resp,
			)
		}
	}
	return nil
}

//getResizeCommand will return data required to execute istgtcontrol drf
//command
//Ex command: drf <vol_name> <value>
func getDRFCommand(cstorVolume *apis.CStorVolume) string {
	return fmt.Sprintf("%s %s %d", util.IstgtDRFCmd,
		cstorVolume.Name,
		cstorVolume.Spec.DesiredReplicationFactor,
	)
}

// getResizeCommand returns resize used to resize volumes
// Ex command for resize: Resize volname 10G 10 30
func getResizeCommand(cstorVolume *apis.CStorVolume) string {
	return fmt.Sprintf("%s %s %s %v %v", util.IstgtResizeCmd,
		cstorVolume.Name,
		cstorVolume.Spec.Capacity.String(),
		cvapis.IoWaitTime,
		cvapis.TotalWaitTime,
	)
}

// CheckValidVolume checks for validity of CStorVolume resource.
func CheckValidVolume(cStorVolume *apis.CStorVolume) error {
	if len(string(cStorVolume.ObjectMeta.UID)) == 0 {
		return fmt.Errorf("Invalid volume resource")
	}
	if len(string(cStorVolume.Spec.TargetIP)) == 0 {
		return fmt.Errorf("targetIP cannot be empty")
	}
	if len(string(cStorVolume.Name)) == 0 {
		return fmt.Errorf("volumeName cannot be empty")
	}
	if len(string(cStorVolume.UID)) == 0 {
		return fmt.Errorf("volumeID cannot be empty")
	}
	if cStorVolume.Spec.Capacity.IsZero() {
		return fmt.Errorf("capacity cannot be zero")
	}
	if cStorVolume.Spec.DesiredReplicationFactor == 0 {
		return fmt.Errorf("DesiredReplicationFactor cannot be zero")
	}
	if cStorVolume.Spec.ReplicationFactor == 0 {
		return fmt.Errorf("replicationFactor cannot be zero")
	}
	if cStorVolume.Spec.ConsistencyFactor == 0 {
		return fmt.Errorf("consistencyFactor cannot be zero")
	}
	if cStorVolume.Spec.DesiredReplicationFactor < cStorVolume.Spec.ReplicationFactor {
		return fmt.Errorf("DesiredReplicationFactor %d cannot be less "+
			"than ReplicationFactor %d",
			cStorVolume.Spec.DesiredReplicationFactor,
			cStorVolume.Spec.ReplicationFactor,
		)
	}
	if cStorVolume.Spec.ReplicationFactor < cStorVolume.Spec.ConsistencyFactor {
		return fmt.Errorf("replicationFactor cannot be less than consistencyFactor")
	}
	return nil
}<|MERGE_RESOLUTION|>--- conflicted
+++ resolved
@@ -147,16 +147,11 @@
 		klog.Info("Failed to refresh iscsi service with new configuration.")
 	}
 	klog.Info("Creating Iscsi Volume Successful")
-<<<<<<< HEAD
-
 	alertlog.Logger.Infow("",
 		"eventcode", "cstor.volume.target.create.success",
 		"msg", "Successfully created CStor volume target",
 		"rname", cStorVolume.Name,
 	)
-
-=======
->>>>>>> fa19b33d
 	return nil
 }
 
@@ -255,16 +250,13 @@
 	cvapis.ConfFileMutex.Lock()
 	err = FileOperatorVar.Updatefile(util.IstgtConfPath, updateStorageVal, "LUN0 Storage", 0644)
 	if err != nil {
-<<<<<<< HEAD
+		cvapis.ConfFileMutex.Unlock()
 		alertlog.Logger.Errorw("",
 			"eventcode", "cstor.volume.target.resize.failure",
 			"msg", "Failed to resize CStor volume target",
 			"rname", cStorVolume.Name,
 			"capacity", cStorVolume.Spec.Capacity,
 		)
-=======
-		cvapis.ConfFileMutex.Unlock()
->>>>>>> fa19b33d
 		return errors.Wrapf(err,
 			"failed to update %s file with %s details",
 			util.IstgtConfPath,
