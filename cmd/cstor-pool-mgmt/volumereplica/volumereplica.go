/*
Copyright 2018 The OpenEBS Authors.

Licensed under the Apache License, Version 2.0 (the "License");
you may not use this file except in compliance with the License.
You may obtain a copy of the License at

    http://www.apache.org/licenses/LICENSE-2.0

Unless required by applicable law or agreed to in writing, software
distributed under the License is distributed on an "AS IS" BASIS,
WITHOUT WARRANTIES OR CONDITIONS OF ANY KIND, either express or implied.
See the License for the specific language governing permissions and
limitations under the License.
*/

package volumereplica

import (
	"fmt"
	"strings"
	"time"

	"encoding/json"

	"github.com/golang/glog"
	apis "github.com/openebs/maya/pkg/apis/openebs.io/v1alpha1"
	"github.com/openebs/maya/pkg/util"
)

const (
	// VolumeReplicaOperator is the name of the tool that makes volume-related operations.
	VolumeReplicaOperator = "zfs"
	// BinaryCapacityUnitSuffix is the suffix for binary capacity unit.
	BinaryCapacityUnitSuffix = "i"
	// CreateCmd is the create command for zfs volume.
	CreateCmd = "create"
	// CloneCmd is the zfs volume clone command.
	CloneCmd = "clone"
	// BackupCmd is the zfs send command
	BackupCmd = "send"
<<<<<<< HEAD
	// RestoreCmd is the zfs volume send command.
	RestoreCmd = "recv"
=======
>>>>>>> 7b1c339d
	// StatsCmd is the zfs volume stats command.
	StatsCmd = "stats"
	// ZfsStatusDegraded is the degraded state of zfs volume.
	ZfsStatusDegraded = "Degraded"
	// ZfsStatusOffline is the offline state of zfs volume.
	ZfsStatusOffline = "Offline"
	// ZfsStatusHealthy is the healthy state of zfs volume.
	ZfsStatusHealthy = "Healthy"
	// ZfsStatusRebuilding is the rebuilding state of zfs volume.
	ZfsStatusRebuilding = "Rebuilding"
	// MaxBackupRetryCount is a max number of retry should be performed during backup transfer
	MaxBackupRetryCount = 10
	// BackupRetryDelay is time(in seconds) to wait before the next attempt for backup transfer
	BackupRetryDelay = 5
<<<<<<< HEAD
	// MaxRestoreRetryCount is a max number of retry should be performed during restore transfer
	MaxRestoreRetryCount = 10
	// RestoreRetryDelay is time(in seconds) to wait before the next attempt for restore transfer
	RestoreRetryDelay = 5
=======
>>>>>>> 7b1c339d
)

const (
	// CStorPoolUIDKey is the key for csp object uid which is present in cvr labels.
	CStorPoolUIDKey = "cstorpool.openebs.io/uid"
	// PvNameKey is the key for pv object uid which is present in cvr labels.
	PvNameKey = "cstorvolume.openebs.io/name"
	// PoolPrefix is the prefix of zpool name.
	PoolPrefix = "cstor-"
)

// CvrStats struct is zfs volume status output JSON contract.
type CvrStats struct {
	// Stats is an array which holds zfs volume related stats
	Stats []Stats `json:"stats"`
}

// Stats contain the zfs volume related stats.
type Stats struct {
	// Name of the zfs volume.
	Name string `json:"name"`
	// Status of the zfs volume.
	Status string `json:"status"`
	// RebuildStatus of the zfs volume.
	RebuildStatus             string `json:"rebuildStatus"`
	IsIOAckSenderCreated      int    `json:"isIOAckSenderCreated"`
	isIOReceiverCreated       int    `json:"isIOReceiverCreated"`
	RunningIONum              int    `json:"runningIONum"`
	CheckpointedIONum         int    `json:"checkpointedIONum"`
	DegradedCheckpointedIONum int    `json:"degradedCheckpointedIONum"`
	CheckpointedTime          int    `json:"checkpointedTime"`
	RebuildBytes              int    `json:"rebuildBytes"`
	RebuildCnt                int    `json:"rebuildCnt"`
	RebuildDoneCnt            int    `json:"rebuildDoneCnt"`
	RebuildFailedCnt          int    `json:"rebuildFailedCnt"`
}

// RunnerVar the runner variable for executing binaries.
var RunnerVar util.Runner

// CheckValidVolumeReplica checks for validity of cStor replica resource.
func CheckValidVolumeReplica(cVR *apis.CStorVolumeReplica) error {
	var err error
	if len(cVR.Labels["cstorvolume.openebs.io/name"]) == 0 {
		err = fmt.Errorf("Volume Name/UID cannot be empty")
		return err
	}
	if len(cVR.Spec.TargetIP) == 0 {
		err = fmt.Errorf("TargetIP cannot be empty")
		return err
	}
	if len(cVR.Spec.Capacity) == 0 {
		err = fmt.Errorf("Capacity cannot be empty")
		return err
	}
	if len(cVR.Labels["cstorpool.openebs.io/uid"]) == 0 {
		err = fmt.Errorf("Pool cannot be empty")
		return err
	}
	return nil
}

// CreateVolumeReplica creates cStor replica(zfs volumes).
func CreateVolumeReplica(cStorVolumeReplica *apis.CStorVolumeReplica, fullVolName string, quorum bool) error {
	var cmd []string
	isClone := cStorVolumeReplica.Labels[string(apis.CloneEnableKEY)] == "true"
	snapName := ""
	if isClone {
		srcVolume := cStorVolumeReplica.Annotations[string(apis.SourceVolumeKey)]
		snapName = cStorVolumeReplica.Annotations[string(apis.SnapshotNameKey)]
		// Get the dataset name from volume name
		dataset := strings.Split(fullVolName, "/")[0]
		glog.Infof("Creating clone volume: %s from snapshot %s", fullVolName, srcVolume+"@"+snapName)
		// zfs snapshots are named as dataset/volname@snapname
		cmd = builldVolumeCloneCommand(cStorVolumeReplica, dataset+"/"+srcVolume+"@"+snapName, fullVolName)
	} else {
		// Parse capacity unit on CVR to support backward compatibility
		volCapacity := parseCapacityUnit(cStorVolumeReplica.Spec.Capacity)
		cStorVolumeReplica.Spec.Capacity = volCapacity
		cmd = builldVolumeCreateCommand(cStorVolumeReplica, fullVolName, quorum)
	}

	stdoutStderr, err := RunnerVar.RunCombinedOutput(VolumeReplicaOperator, cmd...)
	if err != nil {
		if isClone {
			glog.Errorf("Unable to create clone volume: %s for snapshot %s. error : %v", fullVolName, snapName, string(stdoutStderr))
		} else {
			glog.Errorf("Unable to create volume %s. error : %v", fullVolName, string(stdoutStderr))
		}

		return err
	}
	return nil
}

// builldVolumeCreateCommand returns volume create command along with attributes as a string array
func builldVolumeCreateCommand(cStorVolumeReplica *apis.CStorVolumeReplica, fullVolName string, quorum bool) []string {
	var createVolCmd []string

	openebsVolname := "io.openebs:volname=" + cStorVolumeReplica.ObjectMeta.Name
	openebsTargetIP := "io.openebs:targetip=" + cStorVolumeReplica.Spec.TargetIP
	// ZvolWorkers represents number of threads that executes client IOs
	openebsZvolWorkers := "io.openebs:zvol_workers=" + cStorVolumeReplica.Spec.ZvolWorkers

	quorumValue := "quorum=on"
	if !quorum {
		quorumValue = "quorum=off"
	}

	// set volume property
	createVolCmd = append(createVolCmd, CreateCmd,
		"-b", "4K", "-s", "-o", "compression=on", "-o", quorumValue, "-o", openebsVolname)

	if len(cStorVolumeReplica.Spec.ZvolWorkers) != 0 {
		createVolCmd = append(createVolCmd, "-o", openebsZvolWorkers)
	}

	if cStorVolumeReplica.Annotations["isRestoreVol"] != "true" {
		createVolCmd = append(createVolCmd, "-o", openebsTargetIP)
	}

	// append volume size and volume name
	return append(createVolCmd, "-V", cStorVolumeReplica.Spec.Capacity, fullVolName)
}

// builldVolumeCloneCommand returns volume clone command along with attributes as a string array
func builldVolumeCloneCommand(cStorVolumeReplica *apis.CStorVolumeReplica, snapName, fullVolName string) []string {
	var cloneVolCmd []string

	openebsVolname := "io.openebs:volname=" + cStorVolumeReplica.ObjectMeta.Name
	openebsTargetIP := "io.openebs:targetip=" + cStorVolumeReplica.Spec.TargetIP
	// ZvolWorkers represents number of threads that executes client IOs
	openebsZvolWorkers := "io.openebs:zvol_workers=" + cStorVolumeReplica.Spec.ZvolWorkers

	if len(cStorVolumeReplica.Spec.ZvolWorkers) != 0 {
		cloneVolCmd = append(cloneVolCmd, CloneCmd,
			"-o", "compression=on", "-o", openebsTargetIP, "-o", "quorum=on",
			"-o", openebsZvolWorkers, "-o", openebsVolname, snapName, fullVolName)
	} else {
		cloneVolCmd = append(cloneVolCmd, CloneCmd,
			"-o", "compression=on", "-o", openebsTargetIP, "-o", "quorum=on",
			"-o", openebsVolname, snapName, fullVolName)
	}
	return cloneVolCmd
}

// CreateVolumeBackup sends cStor snapshots to remote location specified by backupcstor.
func CreateVolumeBackup(bkp *apis.BackupCStor) error {
	var cmd []string
	var retryCount int
	var err error

	// Parse capacity unit on CVR to support backward compatibility
	cmd = builldVolumeBackupCommand(bkp.ObjectMeta.Labels["cstorpool.openebs.io/uid"], bkp.Spec.VolumeName, bkp.Spec.PrevSnapName, bkp.Spec.SnapName, bkp.Spec.BackupDest)

	glog.Infof("Backup Command for volume: %v created, Cmd: %v\n", bkp.Spec.VolumeName, cmd)

	for retryCount < MaxBackupRetryCount {
		stdoutStderr, err := RunnerVar.RunCombinedOutput("/usr/local/bin/execute.sh", cmd...)
		if err != nil {
			glog.Errorf("Unable to start backup %s. error : %v retry:%v :%s", bkp.Spec.VolumeName, string(stdoutStderr), retryCount, err.Error())
			retryCount++
			time.Sleep(BackupRetryDelay * time.Second)
			continue
		}
		break
	}
	return err
}

// builldVolumeBackupCommand returns volume create command along with attributes as a string array
func builldVolumeBackupCommand(poolName, fullVolName, oldSnapName, newSnapName, backupDest string) []string {
	var startBackupCmd []string

	bkpAddr := strings.Split(backupDest, ":")
	if oldSnapName == "" {
		startBackupCmd = append(startBackupCmd, VolumeReplicaOperator, BackupCmd, "cstor-"+poolName+"/"+fullVolName+"@"+newSnapName, "| nc -w 3 "+bkpAddr[0]+" "+bkpAddr[1])
	} else {
		startBackupCmd = append(startBackupCmd, VolumeReplicaOperator, BackupCmd,
			"-i", "cstor-"+poolName+"/"+fullVolName+"@"+oldSnapName, "cstor-"+poolName+"/"+fullVolName+"@"+newSnapName, "| nc -w 3 "+bkpAddr[0]+" "+bkpAddr[1])
	}
	return startBackupCmd
}

<<<<<<< HEAD
// CreateVolumeRestore receive cStor snapshots from remote location(zfs volumes).
func CreateVolumeRestore(rst *apis.CStorRestore) error {
	cmd := []string{}
	var retryCount int
	var err error

	cmd = builldVolumeRestoreCommand(rst.ObjectMeta.Labels["cstorpool.openebs.io/uid"], rst.Spec.VolumeName, rst.Spec.RestoreSrc)

	glog.Infof("Restore Command for volume: %v created, Cmd: %v\n", rst.Spec.VolumeName, cmd)

	for retryCount < MaxRestoreRetryCount {
		stdoutStderr, err := RunnerVar.RunCombinedOutput("/usr/local/bin/execute.sh", cmd...)
		if err != nil {
			glog.Errorf("Unable to start restore %s. error : %v.. trying again", rst.Spec.VolumeName, string(stdoutStderr))
			time.Sleep(RestoreRetryDelay * time.Second)
			retryCount++
			continue
		}
		break
	}
	return err
}

// builldVolumeRestoreCommand returns restore command along with attributes as a string array
func builldVolumeRestoreCommand(poolName, fullVolName, restoreSrc string) []string {
	var restorecmd []string

	restorAddr := strings.Split(restoreSrc, ":")
	restorecmd = append(restorecmd, "nc -w 3 "+restorAddr[0]+" "+restorAddr[1]+" | ", VolumeReplicaOperator, RestoreCmd,
		" -F cstor-"+poolName+"/"+fullVolName)

	return restorecmd
}

=======
>>>>>>> 7b1c339d
// GetVolumes returns the slice of volumes.
func GetVolumes() ([]string, error) {
	volStrCmd := []string{"get", "-Hp", "name", "-o", "name"}
	volnameByte, err := RunnerVar.RunStdoutPipe(VolumeReplicaOperator, volStrCmd...)
	if err != nil || string(volnameByte) == "" {
		glog.Errorf("Unable to get volumes:%v", string(volnameByte))
		return []string{}, err
	}
	noisyVolname := string(volnameByte)
	sepNoisyVolName := strings.Split(noisyVolname, "\n")
	var volNames []string
	for _, volName := range sepNoisyVolName {
		volName = strings.TrimSpace(volName)
		volNames = append(volNames, volName)
	}
	return volNames, nil
}

// DeleteVolume deletes the specified volume.
func DeleteVolume(fullVolName string) error {
	deleteVolStr := []string{"destroy", "-R", fullVolName}
	stdoutStderr, err := RunnerVar.RunCombinedOutput(VolumeReplicaOperator, deleteVolStr...)
	if err != nil {
		// If volume is missing then do not return error
		if strings.Contains(err.Error(), "dataset does not exist") {
			glog.Infof("Assuming volume deletion successful for error: %v", string(stdoutStderr))
			return nil
		}
		glog.Errorf("Unable to delete volume : %v", string(stdoutStderr))
		return err
	}
	return nil
}

// parseCapacityUnit add support for backward compatibility with respect to capacity units
func parseCapacityUnit(capacity string) string {
	// ToDo Use parsing factor for Ki->K,Gi->G, etc conversion
	if strings.HasSuffix(capacity, BinaryCapacityUnitSuffix) {
		newCapacity := strings.TrimSuffix(capacity, BinaryCapacityUnitSuffix)
		return newCapacity
	}
	return capacity
}

// Capacity finds the capacity of the volume.
// The ouptut of command executed is as follows:
/*
root@cstor-sparse-pool-6dft-5b5c78ccc7-dls8s:/# zfs get used,logicalused cstor-d82bd105-f3a8-11e8-87fd-42010a800087/pvc-1b2a7d4b-f3a9-11e8-87fd-42010a800087
NAME                                                                                 PROPERTY     VALUE  SOURCE
cstor-d82bd105-f3a8-11e8-87fd-42010a800087/pvc-1b2a7d4b-f3a9-11e8-87fd-42010a800087  used         6K     -
cstor-d82bd105-f3a8-11e8-87fd-42010a800087/pvc-1b2a7d4b-f3a9-11e8-87fd-42010a800087  logicalused  6K     -
*/
func Capacity(volName string) (*apis.CStorVolumeCapacityAttr, error) {
	capacityVolStr := []string{"get", "used,logicalused", volName}
	stdoutStderr, err := RunnerVar.RunCombinedOutput(VolumeReplicaOperator, capacityVolStr...)
	if err != nil {
		glog.Errorf("Unable to get volume capacity: %v", string(stdoutStderr))
		return nil, err
	}
	poolCapacity := capacityOutputParser(string(stdoutStderr))
	if strings.TrimSpace(poolCapacity.TotalAllocated) == "" || strings.TrimSpace(poolCapacity.Used) == "" {
		return nil, fmt.Errorf("unable to get volume capacity from capacity parser")
	}
	return poolCapacity, nil
}

// Status function gives the status of cvr which extracted and mapped to a set of cvr statuses
// after getting the zfs volume status
func Status(volumeName string) (string, error) {
	statusPoolStr := []string{StatsCmd, volumeName}
	stdoutStderr, err := RunnerVar.RunCombinedOutput(VolumeReplicaOperator, statusPoolStr...)
	if err != nil {
		glog.Errorf("Unable to get volume stats: %v", string(stdoutStderr))
		return "", fmt.Errorf("Unable to get volume stats: %s", err.Error())
	}
	volumeStats := &CvrStats{}
	err = json.Unmarshal(stdoutStderr, volumeStats)
	if err != nil {
		return "", fmt.Errorf("Unable to unmarshal volume stats:%s", err)
	}
	var volumeStatus string
	if volumeStats != nil && len(volumeStats.Stats) != 0 {
		volumeStatus = volumeStats.Stats[0].Status
	}
	if strings.TrimSpace(volumeStatus) == "" {
		glog.Warningf("Empty volume status for volume stats: '%+v'", volumeStats)
	}
	cvrStatus := ZfsToCvrStatusMapper(volumeStatus)
	return cvrStatus, nil
}

// GetVolumeName finds the zctual zfs volume name for the given cvr.
func GetVolumeName(cVR *apis.CStorVolumeReplica) (string, error) {
	var volumeName string
	// Get the corresponding CSP UID for this CVR
	if cVR.Labels == nil {
		return "", fmt.Errorf("no labels found on cvr object")
	}
	cspUID := cVR.Labels[CStorPoolUIDKey]
	if strings.TrimSpace(cspUID) == "" {
		return "", fmt.Errorf("csp uid not found on cvr label")
	}
	pvName := cVR.Labels[PvNameKey]
	if strings.TrimSpace(pvName) == "" {
		return "", fmt.Errorf("pv name not found on cvr label")
	}
	volumeName = PoolPrefix + cspUID + "/" + pvName
	return volumeName, nil
}

// ZfsToCvrStatusMapper maps zfs status to defined cvr status.
func ZfsToCvrStatusMapper(zfsstatus string) string {
	if zfsstatus == ZfsStatusHealthy {
		return string(apis.CVRStatusOnline)
	}
	if zfsstatus == ZfsStatusOffline {
		return string(apis.CVRStatusOffline)
	}
	if zfsstatus == ZfsStatusDegraded {
		return string(apis.CVRStatusDegraded)
	}
	if zfsstatus == ZfsStatusRebuilding {
		return string(apis.CVRStatusRebuilding)
	}
	return string(apis.CVRStatusError)
}

/*
root@cstor-sparse-pool-6dft-5b5c78ccc7-dls8s:/# zfs get used,logicalused cstor-d82bd105-f3a8-11e8-87fd-42010a800087/pvc-1b2a7d4b-f3a9-11e8-87fd-42010a800087
NAME                                                                                 PROPERTY     VALUE  SOURCE
cstor-d82bd105-f3a8-11e8-87fd-42010a800087/pvc-1b2a7d4b-f3a9-11e8-87fd-42010a800087  used         6K     -
cstor-d82bd105-f3a8-11e8-87fd-42010a800087/pvc-1b2a7d4b-f3a9-11e8-87fd-42010a800087  logicalused  6K     -
*/
// capacityOutputParser parse output of `zfs get` command to extract the capacity of the pool.
// ToDo: Need to find some better way e.g contract for zfs command outputs.
func capacityOutputParser(output string) *apis.CStorVolumeCapacityAttr {
	var outputStr []string
	// Initialize capacity object.
	// 'TotalAllocated' value(on cvr) is filled from the value of 'used' property in 'zfs get' output.
	// 'Used' value(on cvr) is filled from the value of 'logicalused' property in 'zfs get' output.
	capacity := &apis.CStorVolumeCapacityAttr{
		"",
		"",
	}
	if strings.TrimSpace(string(output)) != "" {
		outputStr = strings.Split(string(output), "\n")
		if !(len(outputStr) < 3) {
			poolCapacityArrAlloc := strings.Fields(outputStr[1])
			poolCapacityArrUsed := strings.Fields(outputStr[2])
			// If the array 'poolCapacityArrAlloc' and 'poolCapacityArrUsed' is having elements greater than
			// or less than 4 it might give wrong values and throw out of bound exception.
			if len(poolCapacityArrAlloc) == 4 && len(poolCapacityArrUsed) == 4 {
				capacity.TotalAllocated = strings.TrimSpace(poolCapacityArrAlloc[2])
				capacity.Used = strings.TrimSpace(poolCapacityArrUsed[2])
			}
		}
	}
	return capacity
}<|MERGE_RESOLUTION|>--- conflicted
+++ resolved
@@ -39,11 +39,8 @@
 	CloneCmd = "clone"
 	// BackupCmd is the zfs send command
 	BackupCmd = "send"
-<<<<<<< HEAD
 	// RestoreCmd is the zfs volume send command.
 	RestoreCmd = "recv"
-=======
->>>>>>> 7b1c339d
 	// StatsCmd is the zfs volume stats command.
 	StatsCmd = "stats"
 	// ZfsStatusDegraded is the degraded state of zfs volume.
@@ -58,13 +55,10 @@
 	MaxBackupRetryCount = 10
 	// BackupRetryDelay is time(in seconds) to wait before the next attempt for backup transfer
 	BackupRetryDelay = 5
-<<<<<<< HEAD
 	// MaxRestoreRetryCount is a max number of retry should be performed during restore transfer
 	MaxRestoreRetryCount = 10
 	// RestoreRetryDelay is time(in seconds) to wait before the next attempt for restore transfer
 	RestoreRetryDelay = 5
-=======
->>>>>>> 7b1c339d
 )
 
 const (
@@ -249,7 +243,6 @@
 	return startBackupCmd
 }
 
-<<<<<<< HEAD
 // CreateVolumeRestore receive cStor snapshots from remote location(zfs volumes).
 func CreateVolumeRestore(rst *apis.CStorRestore) error {
 	cmd := []string{}
@@ -284,8 +277,6 @@
 	return restorecmd
 }
 
-=======
->>>>>>> 7b1c339d
 // GetVolumes returns the slice of volumes.
 func GetVolumes() ([]string, error) {
 	volStrCmd := []string{"get", "-Hp", "name", "-o", "name"}
