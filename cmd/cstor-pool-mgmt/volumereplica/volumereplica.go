/*
Copyright 2018 The OpenEBS Authors.

Licensed under the Apache License, Version 2.0 (the "License");
you may not use this file except in compliance with the License.
You may obtain a copy of the License at

    http://www.apache.org/licenses/LICENSE-2.0

Unless required by applicable law or agreed to in writing, software
distributed under the License is distributed on an "AS IS" BASIS,
WITHOUT WARRANTIES OR CONDITIONS OF ANY KIND, either express or implied.
See the License for the specific language governing permissions and
limitations under the License.
*/

package volumereplica

import (
	"fmt"
	"strings"
	"time"

	"encoding/json"

	"github.com/golang/glog"
	apis "github.com/openebs/maya/pkg/apis/openebs.io/v1alpha1"
	"github.com/openebs/maya/pkg/util"
)

const (
	// VolumeReplicaOperator is the name of the tool that makes volume-related operations.
	VolumeReplicaOperator = "zfs"
	// BinaryCapacityUnitSuffix is the suffix for binary capacity unit.
	BinaryCapacityUnitSuffix = "i"
	// CreateCmd is the create command for zfs volume.
	CreateCmd = "create"
	// CloneCmd is the zfs volume clone command.
	CloneCmd = "clone"
	// BackupCmd is the zfs volume send command.
	BackupCmd = "send"
	// RestoreCmd is the zfs volume send command.
	RestoreCmd = "recv"
	// SetCmd is the zfs volume send command.
	SetCmd = "recv"
	// StatsCmd is the zfs volume stats command.
	StatsCmd = "stats"
	// ZfsStatusDegraded is the degraded state of zfs volume.
	ZfsStatusDegraded = "Degraded"
	// ZfsStatusOffline is the offline state of zfs volume.
	ZfsStatusOffline = "Offline"
	// ZfsStatusHealthy is the healthy state of zfs volume.
	ZfsStatusHealthy = "Healthy"
	// ZfsStatusRebuilding is the rebuilding state of zfs volume.
	ZfsStatusRebuilding = "Rebuilding"
)
const (
	// CStorPoolUIDKey is the key for csp object uid which is present in cvr labels.
	CStorPoolUIDKey = "cstorpool.openebs.io/uid"
	// PvNameKey is the key for pv object uid which is present in cvr labels.
	PvNameKey = "cstorvolume.openebs.io/name"
	// PoolPrefix is the prefix of zpool name.
	PoolPrefix = "cstor-"
)

// CvrStats struct is zfs volume status output JSON contract.
type CvrStats struct {
	// Stats is an array which holds zfs volume related stats
	Stats []Stats `json:"stats"`
}

// Stats contain the zfs volume related stats.
type Stats struct {
	// Name of the zfs volume.
	Name string `json:"name"`
	// Status of the zfs volume.
	Status string `json:"status"`
	// RebuildStatus of the zfs volume.
	RebuildStatus             string `json:"rebuildStatus"`
	IsIOAckSenderCreated      int    `json:"isIOAckSenderCreated"`
	isIOReceiverCreated       int    `json:"isIOReceiverCreated"`
	RunningIONum              int    `json:"runningIONum"`
	CheckpointedIONum         int    `json:"checkpointedIONum"`
	DegradedCheckpointedIONum int    `json:"degradedCheckpointedIONum"`
	CheckpointedTime          int    `json:"checkpointedTime"`
	RebuildBytes              int    `json:"rebuildBytes"`
	RebuildCnt                int    `json:"rebuildCnt"`
	RebuildDoneCnt            int    `json:"rebuildDoneCnt"`
	RebuildFailedCnt          int    `json:"rebuildFailedCnt"`
}

// RunnerVar the runner variable for executing binaries.
var RunnerVar util.Runner

// CheckValidVolumeReplica checks for validity of cStor replica resource.
func CheckValidVolumeReplica(cVR *apis.CStorVolumeReplica) error {
	var err error
	if len(cVR.Labels["cstorvolume.openebs.io/name"]) == 0 {
		err = fmt.Errorf("Volume Name/UID cannot be empty")
		return err
	}
	if len(cVR.Spec.TargetIP) == 0 {
		err = fmt.Errorf("TargetIP cannot be empty")
		return err
	}
	if len(cVR.Spec.Capacity) == 0 {
		err = fmt.Errorf("Capacity cannot be empty")
		return err
	}
	if len(cVR.Labels["cstorpool.openebs.io/uid"]) == 0 {
		err = fmt.Errorf("Pool cannot be empty")
		return err
	}
	return nil
}

// CreateVolumeReplica creates cStor replica(zfs volumes).
func CreateVolumeReplica(cStorVolumeReplica *apis.CStorVolumeReplica, fullVolName string) error {
	cmd := []string{}
	isClone := cStorVolumeReplica.Labels[string(apis.CloneEnableKEY)] == "true"
	snapName := ""
	if isClone {
		srcVolume := cStorVolumeReplica.Annotations[string(apis.SourceVolumeKey)]
		snapName = cStorVolumeReplica.Annotations[string(apis.SnapshotNameKey)]
		// Get the dataset name from volume name
		dataset := strings.Split(fullVolName, "/")[0]
		glog.Infof("Creating clone volume: %s from snapshot %s", fullVolName, srcVolume+"@"+snapName)
		// zfs snapshots are named as dataset/volname@snapname
		cmd = builldVolumeCloneCommand(cStorVolumeReplica, dataset+"/"+srcVolume+"@"+snapName, fullVolName)
	} else {
		// Parse capacity unit on CVR to support backward compatibility
		volCapacity := parseCapacityUnit(cStorVolumeReplica.Spec.Capacity)
		cStorVolumeReplica.Spec.Capacity = volCapacity
		cmd = builldVolumeCreateCommand(cStorVolumeReplica, fullVolName)
	}

	stdoutStderr, err := RunnerVar.RunCombinedOutput(VolumeReplicaOperator, cmd...)
	if err != nil {
		if isClone {
			glog.Errorf("Unable to create clone volume: %s for snapshot %s. error : %v", fullVolName, snapName, string(stdoutStderr))
		} else {
			glog.Errorf("Unable to create volume %s. error : %v", fullVolName, string(stdoutStderr))
		}

		return err
	}
	return nil
}

// builldVolumeCreateCommand returns volume create command along with attributes as a string array
func builldVolumeCreateCommand(cStorVolumeReplica *apis.CStorVolumeReplica, fullVolName string) []string {
	var createVolCmd []string

	openebsVolname := "io.openebs:volname=" + cStorVolumeReplica.ObjectMeta.Name

	openebsTargetIP := "io.openebs:targetip=" + cStorVolumeReplica.Spec.TargetIP

<<<<<<< HEAD
	if cStorVolumeReplica.Annotations["isRestoreVol"] == "true" {
		createVolCmd = append(createVolCmd, CreateCmd,
			"-b", "4K", "-s", "-o", "compression=on",
			"-o", openebsVolname, "-V", cStorVolumeReplica.Spec.Capacity,
			fullVolName)
	} else {
		createVolCmd = append(createVolCmd, CreateCmd,
			"-b", "4K", "-s", "-o", "compression=on",
			"-o", openebsTargetIP, "-o", openebsVolname,
			"-V", cStorVolumeReplica.Spec.Capacity, fullVolName)

	}
=======
	createVolCmd = append(createVolCmd, CreateCmd,
		"-b", "4K", "-s", "-o", "compression=on", "-o", "quorum=on",
		"-o", openebsTargetIP, "-o", openebsVolname,
		"-V", cStorVolumeReplica.Spec.Capacity, fullVolName)
>>>>>>> a7ca5ca8

	return createVolCmd
}

// builldVolumeCloneCommand returns volume clone command along with attributes as a string array
func builldVolumeCloneCommand(cStorVolumeReplica *apis.CStorVolumeReplica, snapName, fullVolName string) []string {
	var cloneVolCmd []string

	openebsVolname := "io.openebs:volname=" + cStorVolumeReplica.ObjectMeta.Name

	openebsTargetIP := "io.openebs:targetip=" + cStorVolumeReplica.Spec.TargetIP

	cloneVolCmd = append(cloneVolCmd, CloneCmd,
		"-o", "compression=on", "-o", openebsTargetIP, "-o", "quorum=on",
		"-o", openebsVolname, snapName, fullVolName)

	return cloneVolCmd
}

// CreateVolumeBackup sends cStor snapshots to remote location(zfs volumes).
func CreateVolumeBackup(csb *apis.CStorBackup) error {
	cmd := []string{}
	// Parse capacity unit on CVR to support backward compatibility
	cmd = builldVolumeBackupCommand(csb.ObjectMeta.Labels["cstorpool.openebs.io/uid"], csb.Spec.VolumeName, csb.Spec.PrevSnapName, csb.Spec.SnapName, csb.Spec.BackupDest)

	glog.Infof("Backup Command for volume: %v created, Cmd: %v\n", csb.Spec.VolumeName, cmd)

	stdoutStderr, err := RunnerVar.RunCombinedOutput("/usr/local/bin/execute.sh", cmd...)
	if err != nil {
		glog.Errorf("Unable to start backup %s. error : %v", csb.Spec.VolumeName, string(stdoutStderr))
		return err
	}
	return nil
}

// builldVolumeBackupCommand returns volume create command along with attributes as a string array
func builldVolumeBackupCommand(poolName, fullVolName, oldSnapName, newSnapName, backupDest string) []string {
	var startBackupCmd []string

	backupIP_Port := strings.Split(backupDest, ":")
	if oldSnapName == "" {
		startBackupCmd = append(startBackupCmd, VolumeReplicaOperator, BackupCmd,
			"cstor-"+poolName+"/"+fullVolName+"@"+newSnapName, "| nc -w 3 "+backupIP_Port[0]+" "+backupIP_Port[1])
	} else {
		startBackupCmd = append(startBackupCmd, VolumeReplicaOperator, BackupCmd,
			"-i", "cstor-"+poolName+"/"+fullVolName+"@"+oldSnapName, "cstor-"+poolName+"/"+fullVolName+"@"+newSnapName, "| nc -w 3 "+backupIP_Port[0]+" "+backupIP_Port[1])
	}

	return startBackupCmd
}

// CreateVolumeRestore sends cStor snapshots to remote location(zfs volumes).
func CreateVolumeRestore(rst *apis.CStorRestore) error {
	var i int
	cmd := []string{}
	// Parse capacity unit on CVR to support backward compatibility
	cmd = builldVolumeRestoreCommand(rst.ObjectMeta.Labels["cstorpool.openebs.io/uid"], rst.Spec.VolumeName, rst.Spec.RestoreSrc)

	glog.Infof("Restore Command for volume: %v created, Cmd: %v\n", rst.Spec.VolumeName, cmd)

	for i < 10 {
		stdoutStderr, err := RunnerVar.RunCombinedOutput("/usr/local/bin/execute.sh", cmd...)
		if err != nil {
			glog.Errorf("Unable to start restore %s. error : %v.. trying again", rst.Spec.VolumeName, string(stdoutStderr))
			time.Sleep(time.Second * 5)
		} else {
			return nil
		}
		i++
	}
	cmd = builldVolumeSetCommand(rst)
	stdoutStderr, err := RunnerVar.RunCombinedOutput(VolumeReplicaOperator, cmd...)
	if err != nil {
		glog.Errorf("Unable to start restore %s. error : %v.. trying again", rst.Spec.VolumeName, string(stdoutStderr))
	}

	return fmt.Errorf("Unable to start restore")
}

// builldVolumeBackupCommand returns volume create command along with attributes as a string array
func builldVolumeSetCommand(rst *apis.CStorRestore) []string {
	var createSetCmd []string
	openebsTargetIP := "io.openebs:targetip=" + rst.Spec.TargetIP
	fullVolName := rst.ObjectMeta.Labels["cstorpool.openebs.io/uid"] + "/" + rst.Spec.VolumeName

	createSetCmd = append(createSetCmd, SetCmd, openebsTargetIP, fullVolName)
	return createSetCmd
}

// builldVolumeBackupCommand returns volume create command along with attributes as a string array
func builldVolumeRestoreCommand(poolName, fullVolName, restoreSrc string) []string {
	var startRestoreCmd []string

	restoreIP_Port := strings.Split(restoreSrc, ":")
	startRestoreCmd = append(startRestoreCmd, "nc -w 3 "+restoreIP_Port[0]+" "+restoreIP_Port[1]+" | ", VolumeReplicaOperator, RestoreCmd,
		" -F cstor-"+poolName+"/"+fullVolName)

	return startRestoreCmd
}

// GetVolumes returns the slice of volumes.
func GetVolumes() ([]string, error) {
	volStrCmd := []string{"get", "-Hp", "name", "-o", "name"}
	volnameByte, err := RunnerVar.RunStdoutPipe(VolumeReplicaOperator, volStrCmd...)
	if err != nil || string(volnameByte) == "" {
		glog.Errorf("Unable to get volumes:%v", string(volnameByte))
		return []string{}, err
	}
	noisyVolname := string(volnameByte)
	sepNoisyVolName := strings.Split(noisyVolname, "\n")
	var volNames []string
	for _, volName := range sepNoisyVolName {
		volName = strings.TrimSpace(volName)
		volNames = append(volNames, volName)
	}
	return volNames, nil
}

// DeleteVolume deletes the specified volume.
func DeleteVolume(fullVolName string) error {
	deleteVolStr := []string{"destroy", "-R", fullVolName}
	stdoutStderr, err := RunnerVar.RunCombinedOutput(VolumeReplicaOperator, deleteVolStr...)
	if err != nil {
		// If volume is missing then do not return error
		if strings.Contains(err.Error(), "dataset does not exist") {
			glog.Infof("Assuming volume deletion successful for error: %v", string(stdoutStderr))
			return nil
		}
		glog.Errorf("Unable to delete volume : %v", string(stdoutStderr))
		return err
	}
	return nil
}

// parseCapacityUnit add support for backward compatibility with respect to capacity units
func parseCapacityUnit(capacity string) string {
	// ToDo Use parsing factor for Ki->K,Gi->G, etc conversion
	if strings.HasSuffix(capacity, BinaryCapacityUnitSuffix) {
		newCapacity := strings.TrimSuffix(capacity, BinaryCapacityUnitSuffix)
		return newCapacity
	}
	return capacity
}

// Capacity finds the capacity of the volume.
// The ouptut of command executed is as follows:
/*
root@cstor-sparse-pool-6dft-5b5c78ccc7-dls8s:/# zfs get used,logicalused cstor-d82bd105-f3a8-11e8-87fd-42010a800087/pvc-1b2a7d4b-f3a9-11e8-87fd-42010a800087
NAME                                                                                 PROPERTY     VALUE  SOURCE
cstor-d82bd105-f3a8-11e8-87fd-42010a800087/pvc-1b2a7d4b-f3a9-11e8-87fd-42010a800087  used         6K     -
cstor-d82bd105-f3a8-11e8-87fd-42010a800087/pvc-1b2a7d4b-f3a9-11e8-87fd-42010a800087  logicalused  6K     -
*/
func Capacity(volName string) (*apis.CStorVolumeCapacityAttr, error) {
	capacityVolStr := []string{"get", "used,logicalused", volName}
	stdoutStderr, err := RunnerVar.RunCombinedOutput(VolumeReplicaOperator, capacityVolStr...)
	if err != nil {
		glog.Errorf("Unable to get volume capacity: %v", string(stdoutStderr))
		return nil, err
	}
	poolCapacity := capacityOutputParser(string(stdoutStderr))
	if strings.TrimSpace(poolCapacity.TotalAllocated) == "" || strings.TrimSpace(poolCapacity.Used) == "" {
		return nil, fmt.Errorf("unable to get volume capacity from capacity parser")
	}
	return poolCapacity, nil
}

// Status function gives the status of cvr which extracted and mapped to a set of cvr statuses
// after getting the zfs volume status
func Status(volumeName string) (string, error) {
	statusPoolStr := []string{StatsCmd, volumeName}
	stdoutStderr, err := RunnerVar.RunCombinedOutput(VolumeReplicaOperator, statusPoolStr...)
	if err != nil {
		glog.Errorf("Unable to get volume stats: %v", string(stdoutStderr))
		return "", fmt.Errorf("Unable to get volume stats: %s", err.Error())
	}
	volumeStats := &CvrStats{}
	err = json.Unmarshal(stdoutStderr, volumeStats)
	if err != nil {
		return "", fmt.Errorf("Unable to unmarshal volume stats:%s", err)
	}
	var volumeStatus string
	if volumeStats != nil && len(volumeStats.Stats) != 0 {
		volumeStatus = volumeStats.Stats[0].Status
	}
	if strings.TrimSpace(volumeStatus) == "" {
		glog.Warningf("Empty volume status for volume stats: '%+v'", volumeStats)
	}
	cvrStatus := ZfsToCvrStatusMapper(volumeStatus)
	return cvrStatus, nil
}

// GetVolumeName finds the zctual zfs volume name for the given cvr.
func GetVolumeName(cVR *apis.CStorVolumeReplica) (string, error) {
	var volumeName string
	// Get the corresponding CSP UID for this CVR
	if cVR.Labels == nil {
		return "", fmt.Errorf("no labels found on cvr object")
	}
	cspUID := cVR.Labels[CStorPoolUIDKey]
	if strings.TrimSpace(cspUID) == "" {
		return "", fmt.Errorf("csp uid not found on cvr label")
	}
	pvName := cVR.Labels[PvNameKey]
	if strings.TrimSpace(pvName) == "" {
		return "", fmt.Errorf("pv name not found on cvr label")
	}
	volumeName = PoolPrefix + cspUID + "/" + pvName
	return volumeName, nil
}

// ZfsToCvrStatusMapper maps zfs status to defined cvr status.
func ZfsToCvrStatusMapper(zfsstatus string) string {
	if zfsstatus == ZfsStatusHealthy {
		return string(apis.CVRStatusOnline)
	}
	if zfsstatus == ZfsStatusOffline {
		return string(apis.CVRStatusOffline)
	}
	if zfsstatus == ZfsStatusDegraded {
		return string(apis.CVRStatusDegraded)
	}
	if zfsstatus == ZfsStatusRebuilding {
		return string(apis.CVRStatusRebuilding)
	}
	return string(apis.CVRStatusError)
}

/*
root@cstor-sparse-pool-6dft-5b5c78ccc7-dls8s:/# zfs get used,logicalused cstor-d82bd105-f3a8-11e8-87fd-42010a800087/pvc-1b2a7d4b-f3a9-11e8-87fd-42010a800087
NAME                                                                                 PROPERTY     VALUE  SOURCE
cstor-d82bd105-f3a8-11e8-87fd-42010a800087/pvc-1b2a7d4b-f3a9-11e8-87fd-42010a800087  used         6K     -
cstor-d82bd105-f3a8-11e8-87fd-42010a800087/pvc-1b2a7d4b-f3a9-11e8-87fd-42010a800087  logicalused  6K     -
*/
// capacityOutputParser parse output of `zfs get` command to extract the capacity of the pool.
// ToDo: Need to find some better way e.g contract for zfs command outputs.
func capacityOutputParser(output string) *apis.CStorVolumeCapacityAttr {
	var outputStr []string
	// Initialize capacity object.
	// 'TotalAllocated' value(on cvr) is filled from the value of 'used' property in 'zfs get' output.
	// 'Used' value(on cvr) is filled from the value of 'logicalused' property in 'zfs get' output.
	capacity := &apis.CStorVolumeCapacityAttr{
		"",
		"",
	}
	if strings.TrimSpace(string(output)) != "" {
		outputStr = strings.Split(string(output), "\n")
		if !(len(outputStr) < 3) {
			poolCapacityArrAlloc := strings.Fields(outputStr[1])
			poolCapacityArrUsed := strings.Fields(outputStr[2])
			// If the array 'poolCapacityArrAlloc' and 'poolCapacityArrUsed' is having elements greater than
			// or less than 4 it might give wrong values and throw out of bound exception.
			if len(poolCapacityArrAlloc) == 4 && len(poolCapacityArrUsed) == 4 {
				capacity.TotalAllocated = strings.TrimSpace(poolCapacityArrAlloc[2])
				capacity.Used = strings.TrimSpace(poolCapacityArrUsed[2])
			}
		}
	}
	return capacity
}<|MERGE_RESOLUTION|>--- conflicted
+++ resolved
@@ -42,7 +42,7 @@
 	// RestoreCmd is the zfs volume send command.
 	RestoreCmd = "recv"
 	// SetCmd is the zfs volume send command.
-	SetCmd = "recv"
+	SetCmd = "set"
 	// StatsCmd is the zfs volume stats command.
 	StatsCmd = "stats"
 	// ZfsStatusDegraded is the degraded state of zfs volume.
@@ -155,25 +155,18 @@
 
 	openebsTargetIP := "io.openebs:targetip=" + cStorVolumeReplica.Spec.TargetIP
 
-<<<<<<< HEAD
 	if cStorVolumeReplica.Annotations["isRestoreVol"] == "true" {
 		createVolCmd = append(createVolCmd, CreateCmd,
-			"-b", "4K", "-s", "-o", "compression=on",
+			"-b", "4K", "-s", "-o", "compression=on", "-o", "quorum=on",
 			"-o", openebsVolname, "-V", cStorVolumeReplica.Spec.Capacity,
 			fullVolName)
 	} else {
 		createVolCmd = append(createVolCmd, CreateCmd,
-			"-b", "4K", "-s", "-o", "compression=on",
+			"-b", "4K", "-s", "-o", "compression=on", "-o", "quorum=on",
 			"-o", openebsTargetIP, "-o", openebsVolname,
 			"-V", cStorVolumeReplica.Spec.Capacity, fullVolName)
 
 	}
-=======
-	createVolCmd = append(createVolCmd, CreateCmd,
-		"-b", "4K", "-s", "-o", "compression=on", "-o", "quorum=on",
-		"-o", openebsTargetIP, "-o", openebsVolname,
-		"-V", cStorVolumeReplica.Spec.Capacity, fullVolName)
->>>>>>> a7ca5ca8
 
 	return createVolCmd
 }
@@ -240,16 +233,17 @@
 			glog.Errorf("Unable to start restore %s. error : %v.. trying again", rst.Spec.VolumeName, string(stdoutStderr))
 			time.Sleep(time.Second * 5)
 		} else {
-			return nil
+			cmd = builldVolumeSetCommand(rst)
+			stdoutStderr, err := RunnerVar.RunCombinedOutput(VolumeReplicaOperator, cmd...)
+			if err != nil {
+				glog.Errorf("Unable to set Target IP for %s, error : %v", rst.Spec.VolumeName, string(stdoutStderr))
+			} else {
+				glog.Infof("Restore successful")
+				return nil
+			}
 		}
 		i++
 	}
-	cmd = builldVolumeSetCommand(rst)
-	stdoutStderr, err := RunnerVar.RunCombinedOutput(VolumeReplicaOperator, cmd...)
-	if err != nil {
-		glog.Errorf("Unable to start restore %s. error : %v.. trying again", rst.Spec.VolumeName, string(stdoutStderr))
-	}
-
 	return fmt.Errorf("Unable to start restore")
 }
 
@@ -257,7 +251,7 @@
 func builldVolumeSetCommand(rst *apis.CStorRestore) []string {
 	var createSetCmd []string
 	openebsTargetIP := "io.openebs:targetip=" + rst.Spec.TargetIP
-	fullVolName := rst.ObjectMeta.Labels["cstorpool.openebs.io/uid"] + "/" + rst.Spec.VolumeName
+	fullVolName := "cstor-" + rst.ObjectMeta.Labels["cstorpool.openebs.io/uid"] + "/" + rst.Spec.VolumeName
 
 	createSetCmd = append(createSetCmd, SetCmd, openebsTargetIP, fullVolName)
 	return createSetCmd
