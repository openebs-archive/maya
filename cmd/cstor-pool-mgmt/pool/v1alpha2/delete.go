/*
Copyright 2019 The OpenEBS Authors.

Licensed under the Apache License, Version 2.0 (the "License");
you may not use this file except in compliance with the License.
You may obtain a copy of the License at

    http://www.apache.org/licenses/LICENSE-2.0

Unless required by applicable law or agreed to in writing, software
distributed under the License is distributed on an "AS IS" BASIS,
WITHOUT WARRANTIES OR CONDITIONS OF ANY KIND, either express or implied.
See the License for the specific language governing permissions and
limitations under the License.
*/

package v1alpha2

import (
	"github.com/golang/glog"
	apis "github.com/openebs/maya/pkg/apis/openebs.io/v1alpha1"
	zfs "github.com/openebs/maya/pkg/zfs/cmd/v1alpha1"
)

// Delete will destroy the pool for given cspi.
// It will also perform labelclear for pool disk.
func Delete(cspi *apis.CStorPoolInstance) error {
	glog.Infof("Destroying a pool {%s}", PoolName(cspi))

	// Let's check if pool exists or not
	if poolExist := checkIfPoolPresent(PoolName(cspi)); !poolExist {
		glog.Infof("Pool %s not imported.. so, can't destroy", PoolName(cspi))
		return nil
	}

	// First delete a pool
	ret, err := zfs.NewPoolDestroy().
		WithPool(PoolName(cspi)).
		Execute()
	if err != nil {
		glog.Errorf("Failed to destroy a pool {%s}.. %s", ret, err.Error())
		return err
	}

	// We successfully deleted the pool.
	// We also need to clear the label for attached disk
<<<<<<< HEAD
	for _, r := range csp.Spec.RaidGroups {
		disklist, err := getPathForBdevList(r.BlockDevices)
=======
	for _, r := range cspi.Spec.RaidGroups {
		vlist, err := getPathForBdevList(r.BlockDevices)
>>>>>>> 54e4aa01
		if err != nil {
			glog.Errorf("Failed to fetch vdev path, skipping labelclear.. %s", err.Error())
		}
		for _, v := range disklist {
			if _, err := zfs.NewPoolLabelClear().
				WithForceFully(true).
				WithVdev(v[0]).Execute(); err != nil {
				glog.Errorf("Failed to perform label clear for disk {%s}.. %s", v, err.Error())
			}
		}
	}

	return nil
}<|MERGE_RESOLUTION|>--- conflicted
+++ resolved
@@ -44,13 +44,8 @@
 
 	// We successfully deleted the pool.
 	// We also need to clear the label for attached disk
-<<<<<<< HEAD
 	for _, r := range csp.Spec.RaidGroups {
 		disklist, err := getPathForBdevList(r.BlockDevices)
-=======
-	for _, r := range cspi.Spec.RaidGroups {
-		vlist, err := getPathForBdevList(r.BlockDevices)
->>>>>>> 54e4aa01
 		if err != nil {
 			glog.Errorf("Failed to fetch vdev path, skipping labelclear.. %s", err.Error())
 		}
