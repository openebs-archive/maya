/*
Copyright 2017 The OpenEBS Authors.

Licensed under the Apache License, Version 2.0 (the "License");
you may not use this file except in compliance with the License.
You may obtain a copy of the License at

    http://www.apache.org/licenses/LICENSE-2.0

Unless required by applicable law or agreed to in writing, software
distributed under the License is distributed on an "AS IS" BASIS,
WITHOUT WARRANTIES OR CONDITIONS OF ANY KIND, either express or implied.
See the License for the specific language governing permissions and
limitations under the License.
*/

package snapshot

import (
	"fmt"

	"github.com/openebs/maya/pkg/client/mapiserver"
	"github.com/openebs/maya/pkg/util"
	"github.com/spf13/cobra"
)

<<<<<<< HEAD
=======
var (
	snapshotrevertHelpText = `
Usage: mayactl snapshot revert [options]

$ mayactl snapshot revert --volname <vol> --snapname <snap>

This command rolls back the volume data to the specified snapshot. 
Once the roll back to snapshot is successful, all the data changes made after the snapshot was taken will be post. 
This command should be used cautiously and only when there is an issue with the current state of the data.
`
)

/*type CmdSnaphotCreateOptions struct {
	volName  string
	snapName string
}*/

>>>>>>> 53b5e6da
// NewCmdSnapshotRevert reverts a snapshot of OpenEBS Volume
func NewCmdSnapshotRevert() *cobra.Command {
	cmd := &cobra.Command{
		Use:   "revert",
		Short: "Reverts to specific snapshot of a Volume",
		Long:  snapshotrevertHelpText,
		Run: func(cmd *cobra.Command, args []string) {
			util.CheckErr(options.Validate(cmd), util.Fatal)
			util.CheckErr(options.RunSnapshotRevert(cmd), util.Fatal)
		},
	}

	cmd.Flags().StringVarP(&options.volName, "volname", "", options.volName,
		"unique volume name.")
	cmd.MarkPersistentFlagRequired("volname")
	cmd.Flags().StringVarP(&options.snapName, "snapname", "s", options.snapName,
		"unique snapshot name")
	cmd.MarkPersistentFlagRequired("snapname")

	return cmd
}

// RunSnapshotRevert does tasks related to mayaserver.
func (c *CmdSnaphotOptions) RunSnapshotRevert(cmd *cobra.Command) error {
	fmt.Println("Executing volume snapshot revert ...")

	resp := mapiserver.RevertSnapshot(c.volName, c.snapName, c.namespace)
	if resp != nil {
		return fmt.Errorf("Error: %v", resp)
	}

	fmt.Printf("Reverting to snapshot [%s] of volume [%s]\n", c.snapName, c.volName)
	return nil
}<|MERGE_RESOLUTION|>--- conflicted
+++ resolved
@@ -24,26 +24,20 @@
 	"github.com/spf13/cobra"
 )
 
-<<<<<<< HEAD
-=======
 var (
 	snapshotrevertHelpText = `
+This command rolls back volume data to the specified snapshot. Once the roll back
+to snapshot is successful, all data changes made after the snapshot was taken will
+be posted. This command should be used cautiously and only if there is an issue with
+the current state of data.
+
 Usage: mayactl snapshot revert [options]
 
 $ mayactl snapshot revert --volname <vol> --snapname <snap>
 
-This command rolls back the volume data to the specified snapshot. 
-Once the roll back to snapshot is successful, all the data changes made after the snapshot was taken will be post. 
-This command should be used cautiously and only when there is an issue with the current state of the data.
 `
 )
 
-/*type CmdSnaphotCreateOptions struct {
-	volName  string
-	snapName string
-}*/
-
->>>>>>> 53b5e6da
 // NewCmdSnapshotRevert reverts a snapshot of OpenEBS Volume
 func NewCmdSnapshotRevert() *cobra.Command {
 	cmd := &cobra.Command{
@@ -55,14 +49,12 @@
 			util.CheckErr(options.RunSnapshotRevert(cmd), util.Fatal)
 		},
 	}
-
 	cmd.Flags().StringVarP(&options.volName, "volname", "", options.volName,
 		"unique volume name.")
 	cmd.MarkPersistentFlagRequired("volname")
 	cmd.Flags().StringVarP(&options.snapName, "snapname", "s", options.snapName,
 		"unique snapshot name")
 	cmd.MarkPersistentFlagRequired("snapname")
-
 	return cmd
 }
 
@@ -72,9 +64,8 @@
 
 	resp := mapiserver.RevertSnapshot(c.volName, c.snapName, c.namespace)
 	if resp != nil {
-		return fmt.Errorf("Error: %v", resp)
+		return fmt.Errorf("Snapshot revert failed: %v", resp)
 	}
-
 	fmt.Printf("Reverting to snapshot [%s] of volume [%s]\n", c.snapName, c.volName)
 	return nil
 }