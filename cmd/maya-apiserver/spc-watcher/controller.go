/*
Copyright 2017 The OpenEBS Authors

Licensed under the Apache License, Version 2.0 (the "License");
you may not use this file except in compliance with the License.
You may obtain a copy of the License at

    http://www.apache.org/licenses/LICENSE-2.0

Unless required by applicable law or agreed to in writing, software
distributed under the License is distributed on an "AS IS" BASIS,
WITHOUT WARRANTIES OR CONDITIONS OF ANY KIND, either express or implied.
See the License for the specific language governing permissions and
limitations under the License.
*/

package spc

import (
	"github.com/golang/glog"
	apis "github.com/openebs/maya/pkg/apis/openebs.io/v1alpha1"
	//clientset "github.com/openebs/maya/pkg/client/clientset/versioned"
	clientset "github.com/openebs/maya/pkg/client/generated/clientset/internalclientset"

	//openebsScheme "github.com/openebs/maya/pkg/client/clientset/versioned/scheme"
	openebsScheme "github.com/openebs/maya/pkg/client/generated/clientset/internalclientset/scheme"

	//informers "github.com/openebs/maya/pkg/client/informers/externalversions"
	informers "github.com/openebs/maya/pkg/client/generated/informer/externalversions"

	corev1 "k8s.io/api/core/v1"
	kubeinformers "k8s.io/client-go/informers"
	"k8s.io/client-go/kubernetes"
	"k8s.io/client-go/kubernetes/scheme"
	typedcorev1 "k8s.io/client-go/kubernetes/typed/core/v1"
	"k8s.io/client-go/tools/cache"
	"k8s.io/client-go/tools/record"
	"k8s.io/client-go/util/workqueue"
)

const controllerAgentName = "spc-controller"
const (
	addEvent    = "add"
	updateEvent = "update"
	deleteEvent = "delete"
	ignoreEvent = "ignore"
)

// Controller is the controller implementation for SPC resources
type Controller struct {
	// kubeclientset is a standard kubernetes clientset
	kubeclientset kubernetes.Interface

	// clientset is a openebs custom resource package generated for custom API group.
	clientset clientset.Interface

	// spcSynced is used for caches sync to get populated
	spcSynced cache.InformerSynced

	// deletedIndexer holds deleted resource to be retreived after workqueue
	deletedIndexer cache.Indexer

	// workqueue is a rate limited work queue. This is used to queue work to be
	// processed instead of performing it as soon as a change happens. This
	// means we can ensure we only process a fixed amount of resources at a
	// time, and makes it easy to ensure we are never processing the same item
	// simultaneously in two different workers.
	workqueue workqueue.RateLimitingInterface
	// recorder is an event recorder for recording Event resources to the
	// Kubernetes API.
<<<<<<< HEAD
	recorder record.EventRecorder

	// queueLoad is the object or load that will be pushed into the
	// workqueue for later retrieval and processing.
=======
	recorder  record.EventRecorder
>>>>>>> 1a844388
	queueLoad QueueLoad
}

// NewController returns a new controller
func NewController(
	kubeclientset kubernetes.Interface,
	clientset clientset.Interface,
	kubeInformerFactory kubeinformers.SharedInformerFactory,
	spcInformerFactory informers.SharedInformerFactory) *Controller {
	// obtain references to shared index informers for the SPC resources
	spcInformer := spcInformerFactory.Openebs().V1alpha1().StoragePoolClaims()
	// Create event broadcaster
	// Add new-controller types to the default Kubernetes Scheme so Events can be
	// logged for new-controller types.
	openebsScheme.AddToScheme(scheme.Scheme)
	glog.V(4).Info("Creating event broadcaster")
	eventBroadcaster := record.NewBroadcaster()
	eventBroadcaster.StartLogging(glog.Infof)
	eventBroadcaster.StartRecordingToSink(&typedcorev1.EventSinkImpl{Interface: kubeclientset.CoreV1().Events("")})
	recorder := eventBroadcaster.NewRecorder(scheme.Scheme, corev1.EventSource{Component: controllerAgentName})
	queueLoad := QueueLoad{}
	controller := &Controller{
		kubeclientset: kubeclientset,
		clientset:     clientset,
		deletedIndexer: cache.NewIndexer(cache.DeletionHandlingMetaNamespaceKeyFunc,
			cache.Indexers{}),
		spcSynced: spcInformer.Informer().HasSynced,
		workqueue: workqueue.NewNamedRateLimitingQueue(workqueue.DefaultControllerRateLimiter(), "SPC"),
		recorder:  recorder,
		queueLoad: queueLoad,
	}

	glog.Info("Setting up event handlers")

	// Set up an event handler for when SPC resources change
	spcInformer.Informer().AddEventHandler(cache.ResourceEventHandlerFuncs{
		AddFunc: controller.addSpc,

		// Informer will send update event along with object in following cases:
		// 1. In case the object is updated ( Change of Resource Version)

		// 2. In case the object is deleted by using a finalizer.
		//    Some of the kubectl version e.g. v1.11.0 will make use of a finalizer beforehand deletion.
		//    Hence in this case the delete of an object will cause a invoke of UpdateFunc
		//    as the finalizer addition will cause Resource Version to change.
		//
		//    But some of the kubectl version will not make use of finalizer for
		//    object deletion.
		//    Whatever be the case, delete of the resource will always invoke DeleteFunc
		//    and hence the delete event will be captured by it and the delete event
		//    that will be delivered in UpdateFunc due to specific kubectl versions will
		//    be suppressed.(see in updateSpc function, where delete event is marked as ignoreEvent)

		// 3. After every fixed amount of time which is know as reSync Period.
		//    ReSync period can be set to values we want. It can help in reconiciliation.
		UpdateFunc: controller.updateSpc,

		DeleteFunc: controller.deleteSpc,
	})

	return controller
}

func (c *Controller) addSpc(obj interface{}) {
	spcObject := obj.(*apis.StoragePoolClaim)
	c.queueLoad.Operation = addEvent
	c.queueLoad.Object = spcObject
	glog.V(4).Infof("Queuing SPC %s for add event", spcObject.Name)
	c.enqueueSpc(&c.queueLoad)
}

func (c *Controller) updateSpc(oldSpc, newSpc interface{}) {
	spcObjectNew := newSpc.(*apis.StoragePoolClaim)
	spcObjectOld := oldSpc.(*apis.StoragePoolClaim)

	if spcObjectNew.ObjectMeta.ResourceVersion == spcObjectOld.ObjectMeta.ResourceVersion {
		// If Resource Version is same it means the object has not got updated.
		c.queueLoad.Operation = ignoreEvent
	} else {
		// Suppressing delete event here as the event is already captured in
		// deleteSpc hook.
		if IsDeleteEvent(spcObjectNew) {
			c.queueLoad.Operation = ignoreEvent
			glog.Warning("Delete event suppressed in update hook as it is already handled in delete hook")
		} else {
			// To-DO
			// Implement Logic for Update of SPC object
			c.queueLoad.Operation = updateEvent
			c.queueLoad.Object = spcObjectNew
			glog.V(4).Infof("Queuing SPC %s for update event", spcObjectNew.Name)
			c.enqueueSpc(&c.queueLoad)
		}

	}

}

func (c *Controller) deleteSpc(obj interface{}) {
	spcObject := obj.(*apis.StoragePoolClaim)
	c.queueLoad.Operation = deleteEvent
	c.queueLoad.Object = spcObject
	glog.V(4).Infof("Queuing SPC %s for delete event", spcObject.Name)
	c.enqueueSpc(&c.queueLoad)
}

// IsDeleteEvent is to check if the call is for SPC delete.
func IsDeleteEvent(spc *apis.StoragePoolClaim) bool {
	if spc.ObjectMeta.DeletionTimestamp != nil {
		return true
	}
	return false
}<|MERGE_RESOLUTION|>--- conflicted
+++ resolved
@@ -66,16 +66,13 @@
 	// time, and makes it easy to ensure we are never processing the same item
 	// simultaneously in two different workers.
 	workqueue workqueue.RateLimitingInterface
-	// recorder is an event recorder for recording Event resources to the
+	
+  // recorder is an event recorder for recording Event resources to the
 	// Kubernetes API.
-<<<<<<< HEAD
 	recorder record.EventRecorder
 
 	// queueLoad is the object or load that will be pushed into the
 	// workqueue for later retrieval and processing.
-=======
-	recorder  record.EventRecorder
->>>>>>> 1a844388
 	queueLoad QueueLoad
 }
 
