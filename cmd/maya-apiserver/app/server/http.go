--- conflicted
+++ resolved
@@ -124,7 +124,7 @@
 	latestOpenEBSBackupRequestDuration = prometheus.NewHistogramVec(
 		prometheus.HistogramOpts{
 			Name:    "latest_openebs_backup_request_duration_seconds",
-			Help:    "Request response time of the /latest/meta-data.",
+			Help:    "Request response time of the /latest/backups.",
 			Buckets: []float64{0.005, 0.01, 0.025, 0.05, 0.075, 0.1, 0.5, 1, 2.5, 5, 10},
 		},
 		// code is http code and method is http method returned by
@@ -132,11 +132,10 @@
 		[]string{"code", "method"},
 	)
 
-<<<<<<< HEAD
 	latestOpenEBRestoreRequestDuration = prometheus.NewHistogramVec(
 		prometheus.HistogramOpts{
 			Name:    "latest_openebs_restore_request_duration_seconds",
-			Help:    "Request response time of the /latest/meta-data.",
+			Help:    "Request response time of the /latest/restore.",
 			Buckets: []float64{0.005, 0.01, 0.025, 0.05, 0.075, 0.1, 0.5, 1, 2.5, 5, 10},
 		},
 		// code is http code and method is http method returned by
@@ -144,8 +143,6 @@
 		[]string{"code", "method"},
 	)
 
-=======
->>>>>>> 7b1c339d
 	// latestOpenEBSPoolRequestDuration Collects the response time since
 	// a request has been made on /latest/pool/
 	latestOpenEBSPoolRequestDuration = prometheus.NewHistogramVec(
@@ -179,11 +176,10 @@
 	latestOpenEBSBackupRequestCounter = prometheus.NewCounterVec(
 		prometheus.CounterOpts{
 			Name: "latest_openebs_backup_requests_total",
-			Help: "Total number of /latest/backup requests.",
-		},
-		[]string{"code", "method"},
-	)
-<<<<<<< HEAD
+			Help: "Total number of /latest/backups requests.",
+		},
+		[]string{"code", "method"},
+	)
 
 	latestOpenEBSRestoreRequestCounter = prometheus.NewCounterVec(
 		prometheus.CounterOpts{
@@ -193,8 +189,6 @@
 		[]string{"code", "method"},
 	)
 
-=======
->>>>>>> 7b1c339d
 	// Count the no of request Since a request has been made on /latest/pools/
 	latestOpenEBSPoolRequestCounter = prometheus.NewCounterVec(
 		prometheus.CounterOpts{
@@ -334,7 +328,6 @@
 	s.mux.HandleFunc("/latest/snapshots/", s.wrap(latestOpenEBSSnapshotRequestCounter,
 		latestOpenEBSSnapshotRequestDuration, s.snapshotV1alpha1SpecificRequest))
 
-<<<<<<< HEAD
 	// Request w.r.t to backup is handled here
 	s.mux.HandleFunc("/latest/backups/", s.wrap(latestOpenEBSBackupRequestCounter,
 		latestOpenEBSBackupRequestDuration, s.backupV1alpha1SpecificRequest))
@@ -343,12 +336,6 @@
 	s.mux.HandleFunc("/latest/restore/", s.wrap(latestOpenEBSRestoreRequestCounter,
 		latestOpenEBSBackupRequestDuration, s.restoreV1alpha1SpecificRequest))
 
-=======
-	// Request w.r.t cas snapshot is handled here
-	s.mux.HandleFunc("/latest/backups/", s.wrap(latestOpenEBSBackupRequestCounter,
-		latestOpenEBSBackupRequestDuration, s.backupV1alpha1SpecificRequest))
-
->>>>>>> 7b1c339d
 	// request for metrics is handled here. It displays metrics related to
 	// garbage collection, process, cpu...etc, and other custom metrics
 	s.mux.Handle("/metrics", promhttp.Handler())
