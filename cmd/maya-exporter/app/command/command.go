--- conflicted
+++ resolved
@@ -4,14 +4,9 @@
 	"errors"
 	goflag "flag"
 	"log"
-<<<<<<< HEAD
 	"net"
 	"net/url"
 	"time"
-=======
-	"net/url"
->>>>>>> a8589c31
-
 	"github.com/golang/glog"
 	"github.com/openebs/maya/cmd/maya-exporter/app/collector"
 	"github.com/openebs/maya/pkg/util"
@@ -32,12 +27,9 @@
 	// casType is the type of container attached storage (CAS) from which
 	// the metrics need to be exported. Default is Jiva"
 	casType = "jiva"
-<<<<<<< HEAD
 	// socketPath is the path where the unix domain sockets has been created
 	// for the communication.
 	SocketPath = "/var/run/istgt_ctl_sock"
-=======
->>>>>>> a8589c31
 )
 
 // VolumeExporterOptions is used to create flags for the monitoring command
@@ -100,10 +92,6 @@
 	AddListenAddressFlag(cmd, &options.ListenAddress)
 	AddMetricsPathFlag(cmd, &options.MetricsPath)
 	AddCASTypeFlag(cmd, &options.CASType)
-<<<<<<< HEAD
-=======
-
->>>>>>> a8589c31
 	return cmd, nil
 }
 
@@ -112,7 +100,6 @@
 func Run(cmd *cobra.Command, options *VolumeExporterOptions) error {
 	glog.Infof("Starting maya-exporter ...")
 	option := Initialize(options)
-<<<<<<< HEAD
 	if len(option) == 0 {
 		glog.Fatal("maya-exporter only supports jiva and cstor as storage engine")
 		return nil
@@ -130,19 +117,6 @@
 			glog.Fatal(err)
 			return nil
 		}
-=======
-	if option == "" {
-		log.Println("maya-exporter only supports jiva and cstor as storage engine")
-		return nil
-	}
-	if option == "cstor" {
-		log.Println("maya-exporter does not support cstor yet")
-		return nil
-	}
-	if option == "jiva" {
-		log.Println("Initialising maya-exporter for the jiva")
-		options.RegisterJivaStatsExporter()
->>>>>>> a8589c31
 	}
 	options.StartMayaExporter()
 	return nil
@@ -153,16 +127,11 @@
 func (o *VolumeExporterOptions) RegisterJivaStatsExporter() error {
 	controllerURL, err := url.ParseRequestURI(o.ControllerAddress)
 	if err != nil {
-<<<<<<< HEAD
 		glog.Info(err)
-=======
-		log.Println(err)
->>>>>>> a8589c31
 		return errors.New("Error in parsing the URI")
 	}
 	exporter := collector.NewExporter(controllerURL)
 	prometheus.MustRegister(exporter)
-<<<<<<< HEAD
 	return nil
 }
 
@@ -186,7 +155,5 @@
 	}
 	exporter := collector.NewStatsExporter(conn)
 	prometheus.MustRegister(exporter)
-=======
->>>>>>> a8589c31
 	return nil
 }