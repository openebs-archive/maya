.vagrant/
demo/temp/*
bin/
<<<<<<< HEAD
nohup.out
hello.nomad
clientpeers
serverpeers
vendor/
=======
nohup.out
>>>>>>> cca68ed6
<|MERGE_RESOLUTION|>--- conflicted
+++ resolved
@@ -1,12 +1,4 @@
 .vagrant/
 demo/temp/*
 bin/
-<<<<<<< HEAD
-nohup.out
-hello.nomad
-clientpeers
-serverpeers
-vendor/
-=======
-nohup.out
->>>>>>> cca68ed6
+nohup.out