--- conflicted
+++ resolved
@@ -4,11 +4,7 @@
 echo "" > coverage.txt
 
 for d in $(go list ./... | grep -v 'vendor\|pkg/apis\|pkg/client/clientset\|pkg/client/listers\|pkg/client/informers'); do
-<<<<<<< HEAD
-    #TODO - Include -race while creating the coverage profile. 
-=======
     #TODO - Include -race while creating the coverage profile.
->>>>>>> 0baf02cb
     go test -coverprofile=profile.out -covermode=atomic $d
     if [ -f profile.out ]; then
         cat profile.out >> coverage.txt
