--- conflicted
+++ resolved
@@ -68,21 +68,14 @@
 	resp, err := client.Get(url)
 	if resp != nil {
 		if resp.StatusCode == 500 {
-<<<<<<< HEAD
-			fmt.Printf("VSM %s not found at M_API server\n", volName)
-=======
 			fmt.Printf("Volume: %s not found at M_API server\n", volName)
->>>>>>> c16fb5a5
 			return errors.New("Internal Server Error")
 		} else if resp.StatusCode == 503 {
 			fmt.Println("M_API server not reachable")
 			return errors.New("Service Unavailable")
-<<<<<<< HEAD
-=======
 		} else if resp.StatusCode == 404 {
 			fmt.Printf("Volume: %s not found at M_API server\n", volName)
 			return errors.New("Page Not Found")
->>>>>>> c16fb5a5
 		}
 
 	} else {
