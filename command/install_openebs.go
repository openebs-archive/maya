package command

import (
	"fmt"
	"os/exec"
	"strings"
)

// InstallOpenEBSCommand is a command implementation struct
type InstallOpenEBSCommand struct {
	// To control this CLI's display
	M Meta

	// OS command to execute
	Cmd *exec.Cmd

	// all maya master ips, in a comma separated format
	masterIps string

	// self ip address
	selfIP string

	// all maya client ips, in a comma separated format
	memberIps string
	conf      string
	nomad     string
	consul    string
}

// Help shows helpText for a particular CLI command
func (c *InstallOpenEBSCommand) Help() string {
	helpText := `
	Usage: maya setup-osh

	Configure this machine as OpenEBS Host and enable it 
	to run OpenEBS VSMs. 

	General Options:

	` + generalOptionsUsage() + `

	OpenEBS Storage Host (osh) setup options:

	-omm-ips=<IP Address(es) of all maya masters>
	Comma separated list of IP addresses of all maya masters
	participating in the cluster.

	-self-ip=<IP Address>
	The IP Address of this local machine i.e. the machine where
	this command is being run. This is required when the machine
	has many private IPs and you want to use a specific IP.

	NOTE: Do not include the IP address of this local machine i.e.
	the machine where this command is being run.
	`
	return strings.TrimSpace(helpText)
}

// Synopsis shows short information related to CLI command
func (c *InstallOpenEBSCommand) Synopsis() string {
	return "Configure this machine as OpenEBS Host."
}

// Run holds the flag values for CLI subcommands
func (c *InstallOpenEBSCommand) Run(args []string) (runop int) {

	flags := c.M.FlagSet("setup-osh", FlagSetClient)
	flags.Usage = func() { c.M.Ui.Output(c.Help()) }

	flags.StringVar(&c.masterIps, "omm-ips", "", "")
	flags.StringVar(&c.selfIP, "self-ip", "", "")
	flags.StringVar(&c.memberIps, "member-ips", "", "")
	flags.StringVar(&c.conf, "config", "", "")

	if err := flags.Parse(args); err != nil {
		return 1
	}

	if c.conf != "" {
		config := getConfig(c.conf)
		ok, errs := config.validate()
		if !ok {
			PrintValidationErrors(errs)
			fmt.Printf("Config file validation error prevents installation from proceeding:\n")
			return 1
		}

		c.selfIP = config.Args[1].Addr
		c.masterIps = config.Args[0].Addr
		c.nomad = config.Spec.Bin[0].Version
		c.consul = config.Spec.Bin[1].Version
	}

	// There are no extra arguments
	oargs := flags.Args()
	if len(oargs) != 0 {
		c.M.Ui.Error(c.Help())
		return 1
	}

	if len(strings.TrimSpace(c.masterIps)) == 0 {
		c.M.Ui.Error("-omm-ips option is mandatory")
		c.M.Ui.Error(c.Help())
		return 1
	}

	mi := &MayaAsNomadInstaller{
		InstallCommand: InstallCommand{
			UI: c.M.Ui,
		},
<<<<<<< HEAD
		selfIP:    c.self_ip,
		clientIps: c.member_ips,
		masterIps: c.master_ips,
		ismaster:  false,
=======
		selfIP:    c.selfIP,
		clientIps: c.memberIps,
		masterIps: c.masterIps,
		isMaster:  false,
>>>>>>> d2ccae19
		nomad:     c.nomad,
		consul:    c.consul,
	}

	if runop = mi.Install(); runop != 0 {
		c.M.Ui.Error("OpenEBS Host setup failed")
	}

	return
}<|MERGE_RESOLUTION|>--- conflicted
+++ resolved
@@ -108,17 +108,10 @@
 		InstallCommand: InstallCommand{
 			UI: c.M.Ui,
 		},
-<<<<<<< HEAD
-		selfIP:    c.self_ip,
-		clientIps: c.member_ips,
-		masterIps: c.master_ips,
-		ismaster:  false,
-=======
 		selfIP:    c.selfIP,
 		clientIps: c.memberIps,
 		masterIps: c.masterIps,
 		isMaster:  false,
->>>>>>> d2ccae19
 		nomad:     c.nomad,
 		consul:    c.consul,
 	}
