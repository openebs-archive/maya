--- conflicted
+++ resolved
@@ -1,10 +1,7 @@
 package command_test
 
 import (
-<<<<<<< HEAD
-=======
-	"fmt"
->>>>>>> ec68995a
+	"fmt
 	"strconv"
 
 	. "github.com/onsi/ginkgo"
