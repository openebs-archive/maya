--- conflicted
+++ resolved
@@ -43,7 +43,6 @@
 
 	// ReplicaTopologyKeyTypeOld contains the type that needs to be specified for Replica Deployment PodAntiAffinity Topology Key
 	ReplicaTopologyKeyTypeOld string `json:"volumeprovisioner.mapi.openebs.io/replica-topology-key-type,omitempty" protobuf:"bytes,1,opt,name=volumeprovisioner.mapi.openebs.io/replica-topology-key-type"`
-
 }
 
 // K8sVolumeLabels is a typed structure that consists of
@@ -94,7 +93,6 @@
 	// CASTemplateVK is the key to fetch name of CASTemplate custom resource
 	// to create a cas volume
 	CASTemplateVK VolumeKey = "cas.openebs.io/template"
-<<<<<<< HEAD
 
 	// CASTemplateForReadVK is the key to fetch name of CASTemplate custom
 	// resource to read a cas volume
@@ -108,21 +106,6 @@
 	// resource to list cas volumes
 	CASTemplateForListVK VolumeKey = "cas.openebs.io/list-template"
 
-=======
-
-	// CASTemplateForReadVK is the key to fetch name of CASTemplate custom
-	// resource to read a cas volume
-	CASTemplateForReadVK VolumeKey = "cas.openebs.io/read-template"
-
-	// CASTemplateForDeleteVK is the key to fetch name of CASTemplate custom
-	// resource to delete a cas volume
-	CASTemplateForDeleteVK VolumeKey = "cas.openebs.io/delete-template"
-
-	// CASTemplateForListVK is the key to fetch name of CASTemplate custom
-	// resource to list cas volumes
-	CASTemplateForListVK VolumeKey = "cas.openebs.io/list-template"
-
->>>>>>> 0baf02cb
 	// CASConfigVK is the key to fetch configurations w.r.t a CAS volume
 	CASConfigVK VolumeKey = "cas.openebs.io/config"
 
