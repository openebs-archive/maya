/*
Copyright 2018 The OpenEBS Authors.

Licensed under the Apache License, Version 2.0 (the "License");
you may not use this file except in compliance with the License.
You may obtain a copy of the License at

    http://www.apache.org/licenses/LICENSE-2.0

Unless required by applicable law or agreed to in writing, software
distributed under the License is distributed on an "AS IS" BASIS,
WITHOUT WARRANTIES OR CONDITIONS OF ANY KIND, either express or implied.
See the License for the specific language governing permissions and
limitations under the License.
*/

package v1alpha1

// CASVolumeType represents a valid cas volume
type CASVolumeType string

const (
	// JivaVolume represents a volume based on jiva
	JivaVolume CASVolumeType = "jiva"

	// CstorVolume represents a volume based on cstor
	CstorVolume CASVolumeType = "cstor"
)

// CASKey represents the key used either in resource annotation or label
type CASKey string

const (
	// CreatePoolCASTemplateKey is the cas template annotation key whose value is
	// the name of cas template that will be used to provision a storagepool
	// If this field is present on SPC then CAS template pointed by this field is used to provision
	// the storage pool else default CAS template is used.
	CreatePoolCASTemplateKey CASKey = "cas.openebs.io/create-pool-template"

	// DeletePoolCASTemplateKey is the cas template annotation key whose value is
	// the name of cas template that will be used to delete a storagepool
	DeletePoolCASTemplateKey CASKey = "cas.openebs.io/delete-pool-template"

	// OpenEBSVersionKey is the label key which provides the installed version of
	// OpenEBS
	OpenEBSVersionKey CASKey = "openebs.io/version"

	// OpenEBSDisableReconcileKey is the label key decides to reconcile or not
	OpenEBSDisableReconcileKey CASKey = "reconcile.openebs.io/disable"

	// CASConfigKey is the key to fetch configurations w.r.t a CAS entity
	CASConfigKey CASKey = "cas.openebs.io/config"

	// NamespaceKey is the key to fetch cas entity's namespace
	NamespaceKey CASKey = "openebs.io/namespace"

	// PersistentVolumeClaimKey is the key to fetch name of PersistentVolumeClaim
	PersistentVolumeClaimKey CASKey = "openebs.io/persistentvolumeclaim"

	// CASKeyIsPatchJivaReplicaNodeAffinityHeader is the key to fetch value of IsPatchKey
	// its value is "enabled".
	CASKeyIsPatchJivaReplicaNodeAffinityHeader CASKey = "Is-Patch-Jiva-Replica-Node-Affinity"

	// NodeAffinityReplicaJivaIsPatchKey is the key to fetch value of IsPatchKey
	// its value is "enabled".
	NodeAffinityReplicaJivaIsPatchKey CASKey = "nodeAffinity.replica.jiva.openebs.io/is-patch"

	// CASKeyIsPatchJivaReplicaNodeAffinity is the key to fetch value of IsPatchKey
	// its value is "enabled".
	CASKeyIsPatchJivaReplicaNodeAffinity CASKey = "isPatchJivaReplicaNodeAffinity"

	// StorageClassKey is the key to fetch name of StorageClass
	StorageClassKey CASKey = "openebs.io/storageclass"

	// VolumePolicyKey is the key to fetch name of CStorVolume Policies
	VolumePolicyKey CASKey = "openebs.io/volume-policy"

	// CASTypeKey is the key to fetch storage engine for the volume
	CASTypeKey CASKey = "openebs.io/cas-type"

	// StorageClassHeaderKey is the key to fetch name of StorageClass
	// This key is present only in get request headers
	StorageClassHeaderKey CASKey = "storageclass"

	// PredecessorBDKey is the key to fetch the predecessor BD in case of
	// block device replacement.
	PredecessorBDKey = "openebs.io/bd-predecessor"

<<<<<<< HEAD
	// PVCreatedByKey is key to fetch the details of pv creation in case of restore
	PVCreatedByKey = "openebs.io/created-through"
=======
	// CStorPoolKey is the key to fetch the CVRs on a specific
	// CStor pool. This key is present on CVR labels
	CStorPoolKey CASKey = "cstorpool.openebs.io/name"

	// cstorVolumeKey is the key to getch CStorVolume CR of a
	// CVR. This key is present on CVR label.
	CStorVolumeKey CASKey = "cstorvolume.openebs.io/name"

	//PodDisruptionBudgetKey is the key used to identify the PDB
	PodDisruptionBudgetKey = "openebs.io/pod-disruption-budget"

	// CStorpoolInstanceLabel is the key used on pool dependent resources
	CStorpoolInstanceLabel = "cstorpoolinstance.openebs.io/name"
>>>>>>> 6daf5f04
)

// CASPlainKey represents a openebs key used either in resource annotation
// or label
//
// NOTE:
//  PlainKey (i.e. without 'openebs.io/' ) helps to parse key via
// go templating
type CASPlainKey string

const (
	// OpenEBSVersionPlainKey is the label key which provides the installed
	// version of OpenEBS
	OpenEBSVersionPlainKey CASPlainKey = "version"

	// CASTNamePlainKey is the key to fetch name of CAS template
	CASTNamePlainKey CASPlainKey = "castName"
)

// KubePlainKey represents a kubernetes key used either in resource annotation
// or label
//
// NOTE:
//  PlainKey (i.e. without 'kubernetes.io/' ) helps to parse key via
// go templating
type KubePlainKey string

const (
	// KubeServerVersionPlainKey is the key to fetch Kubernetes server version
	KubeServerVersionPlainKey KubePlainKey = "kubeVersion"
)

// DeprecatedKey is a typed string to represent deprecated annotations' or
// labels' key
type DeprecatedKey string

const (
	// CapacityDeprecatedKey is a label key used to set volume capacity
	//
	// NOTE:
	//  Deprecated in favour of CASVolume.Spec.Capacity
	CapacityDeprecatedKey DeprecatedKey = "volumeprovisioner.mapi.openebs.io/storage-size"

	// NamespaceDeprecatedKey is the key to fetch volume's namespace
	//
	// NOTE:
	//  Deprecated in favour of NamespaceKey
	NamespaceDeprecatedKey DeprecatedKey = "k8s.io/namespace"

	// PersistentVolumeClaimDeprecatedKey is the key to fetch volume's PVC
	//
	// NOTE:
	//  Deprecated in favour of PersistentVolumeClaimKey
	PersistentVolumeClaimDeprecatedKey DeprecatedKey = "k8s.io/pvc"

	// StorageClassDeprecatedKey is the key to fetch name of StorageClass
	//
	// NOTE:
	//  Deprecated in favour of StorageClassKey
	StorageClassDeprecatedKey DeprecatedKey = "k8s.io/storage-class"
)<|MERGE_RESOLUTION|>--- conflicted
+++ resolved
@@ -86,15 +86,11 @@
 	// block device replacement.
 	PredecessorBDKey = "openebs.io/bd-predecessor"
 
-<<<<<<< HEAD
-	// PVCreatedByKey is key to fetch the details of pv creation in case of restore
-	PVCreatedByKey = "openebs.io/created-through"
-=======
 	// CStorPoolKey is the key to fetch the CVRs on a specific
 	// CStor pool. This key is present on CVR labels
 	CStorPoolKey CASKey = "cstorpool.openebs.io/name"
 
-	// cstorVolumeKey is the key to getch CStorVolume CR of a
+	// CStorVolumeKey is the key to getch CStorVolume CR of a
 	// CVR. This key is present on CVR label.
 	CStorVolumeKey CASKey = "cstorvolume.openebs.io/name"
 
@@ -103,7 +99,9 @@
 
 	// CStorpoolInstanceLabel is the key used on pool dependent resources
 	CStorpoolInstanceLabel = "cstorpoolinstance.openebs.io/name"
->>>>>>> 6daf5f04
+
+	// PVCreatedByKey is key to fetch the details of pv creation in case of restore
+	PVCreatedByKey = "openebs.io/created-through"
 )
 
 // CASPlainKey represents a openebs key used either in resource annotation
