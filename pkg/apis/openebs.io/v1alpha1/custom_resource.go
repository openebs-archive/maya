/*
Copyright 2017 The OpenEBS Authors.

Licensed under the Apache License, Version 2.0 (the "License");
you may not use this file except in compliance with the License.
You may obtain a copy of the License at

    http://www.apache.org/licenses/LICENSE-2.0

Unless required by applicable law or agreed to in writing, software
distributed under the License is distributed on an "AS IS" BASIS,
WITHOUT WARRANTIES OR CONDITIONS OF ANY KIND, either express or implied.
See the License for the specific language governing permissions and
limitations under the License.
*/

package v1alpha1

import (
	metav1 "k8s.io/apimachinery/pkg/apis/meta/v1"
)

// +genclient
// +genclient:noStatus
// +genclient:nonNamespaced
// +k8s:deepcopy-gen:interfaces=k8s.io/apimachinery/pkg/runtime.Object
// +resource:path=storagepoolclaim

// StoragePoolClaim describes a StoragePoolClaim custom resource.
type StoragePoolClaim struct {
	metav1.TypeMeta   `json:",inline"`
	metav1.ObjectMeta `json:"metadata,omitempty"`
	Spec StoragePoolClaimSpec `json:"spec"`
	Status StoragePoolClaimStatus `json:"status"`

}
// StoragePoolClaimSpec is the spec for a StoragePoolClaimSpec resource
type StoragePoolClaimSpec struct {
	Name         string `json:"name"`
	Format       string `json:"format"`
	Mountpoint	 string `json:"mountpoint"`
	Path       	 string `json:"path"`
	Type       	 string `json:"type"`
	NodeSelector []string `json:"nodeSelector"`
	Capacity     string `json:"capacity"`
	MaxPools     string `json:"maxPools"`
	Disks DiskAttr `json:"disks"`
	PoolSpec CStorPoolAttr `json:"poolSpec"`
}
// StoragePoolClaim is for handling status of pool.
type StoragePoolClaimStatus struct {
	Phase string `json:"phase"`
}

// +k8s:deepcopy-gen:interfaces=k8s.io/apimachinery/pkg/runtime.Object
// +resource:path=storagepoolclaims

// StoragePoolClaimList is a list of StoragePoolClaim resources
type StoragePoolClaimList struct {
	metav1.TypeMeta `json:",inline"`
	metav1.ListMeta `json:"metadata"`

	Items []StoragePoolClaim `json:"items"`
}

// +genclient
// +genclient:noStatus
// +k8s:deepcopy-gen:interfaces=k8s.io/apimachinery/pkg/runtime.Object
// +genclient:nonNamespaced
// +resource:path=cstorpool

// CStorPool describes a cstor pool resource created as custom resource.
type CStorPool struct {
	metav1.TypeMeta   `json:",inline"`
	metav1.ObjectMeta `json:"metadata,omitempty"`

	Spec   CStorPoolSpec   `json:"spec"`
	Status CStorPoolStatus `json:"status"`
}

// CStorPoolSpec is the spec listing fields for a CStorPool resource.
type CStorPoolSpec struct {
	Disks    DiskAttr      `json:"disks"`
	PoolSpec CStorPoolAttr `json:"poolSpec"`
}

// DiskAttr stores the disk related attributes.
type DiskAttr struct {
	DiskList []string `json:"diskList"`
}

// CStorPoolAttr is to describe zpool related attributes.
type CStorPoolAttr struct {
	CacheFile        string `json:"cacheFile"`        //optional, faster if specified
	PoolType         string `json:"poolType"`         //mirror, striped
	OverProvisioning bool   `json:"overProvisioning"` //true or false
}

type CStorPoolPhase string

// Status written onto CStorPool and CStorVolumeReplica objects.
const (
	// CStorPoolStatusInit ensures the create operation is to be done, if import fails.
	CStorPoolStatusInit CStorPoolPhase = "init"
	// CStorPoolStatusOnline ensures the resource is available.
	CStorPoolStatusOnline CStorPoolPhase = "online"
	// CStorPoolStatusOffline ensures the resource is not available.
	CStorPoolStatusOffline CStorPoolPhase = "offline"
	// CStorPoolStatusDeletionFailed ensures the resource deletion has failed.
	CStorPoolStatusDeletionFailed CStorPoolPhase = "deletion-failed"
	// CStorPoolStatusInvalid ensures invalid resource.
	CStorPoolStatusInvalid CStorPoolPhase = "invalid"
)

// CStorPoolStatus is for handling status of pool.
type CStorPoolStatus struct {
	Phase CStorPoolPhase `json:"phase"`
}

// +k8s:deepcopy-gen:interfaces=k8s.io/apimachinery/pkg/runtime.Object
// +resource:path=cstorpools

// CStorPoolList is a list of CStorPoolList resources
type CStorPoolList struct {
	metav1.TypeMeta `json:",inline"`
	metav1.ListMeta `json:"metadata"`

	Items []CStorPool `json:"items"`
}


// +genclient
// +genclient:noStatus
// +genclient:nonNamespaced
// +k8s:deepcopy-gen:interfaces=k8s.io/apimachinery/pkg/runtime.Object
// +resource:path=storagepool

// StoragePool describes a StoragePool.
type StoragePool struct {
	metav1.TypeMeta   `json:",inline"`
	metav1.ObjectMeta `json:"metadata,omitempty"`

	Spec StoragePoolSpec `json:"spec"`
}

// StoragePoolSpec is the spec for a StoragePool resource
type StoragePoolSpec struct {
	Name       string `json:"name"`
	Format     string `json:"format"`
	Mountpoint string `json:"mountpoint"`
	Nodename   string `json:"nodename"`
	Message    string `json:"message"`
	Path       string `json:"path"`
	Disks    DiskAttr      `json:"disks"`
	PoolSpec CStorPoolAttr `json:"poolSpec"`

}

// +k8s:deepcopy-gen:interfaces=k8s.io/apimachinery/pkg/runtime.Object
// +resource:path=storagepools

// StoragePoolList is a list of StoragePool resources
type StoragePoolList struct {
	metav1.TypeMeta `json:",inline"`
	metav1.ListMeta `json:"metadata"`

	Items []StoragePool `json:"items"`
}

// +genclient
// +genclient:noStatus
// +genclient:nonNamespaced
// +k8s:deepcopy-gen:interfaces=k8s.io/apimachinery/pkg/runtime.Object
// +resource:path=disk

// Disk describes disk resource.
type Disk struct {
	metav1.TypeMeta   `json:",inline"`
	metav1.ObjectMeta `json:"metadata, omitempty"`

	Spec   DiskSpec   `json:"spec"`
	Status DiskStatus `json:"status"`
}

// DiskSpec is the specification for the disk stored as CRD
type DiskSpec struct {
	Path     string        `json:"path"`               //Path contain devpath (e.g. /dev/sdb)
	Capacity DiskCapacity  `json:"capacity"`           //Capacity
	Details  DiskDetails   `json:"details"`            //Details contains static attributes (model, serial ..)
	DevLinks []DiskDevLink `json:"devlinks,omitempty"` //DevLinks contains soft links of one disk
}

type DiskStatus struct {
	State string `json:"state"` //current state of the disk (Active/Inactive)
}

type DiskCapacity struct {
	Storage uint64 `json:"storage"` //disk size in byte
}

// DiskDetails contains basic and static info of a disk
type DiskDetails struct {
	Model  string `json:"model"`  // Model is model of disk
	Serial string `json:"serial"` // Serial is serial no of disk
	Vendor string `json:"vendor"` // Vendor is vendor of disk
}

// DiskDevlink holds the maping between type and links like by-id type or by-path type link
type DiskDevLink struct {
	Kind  string   `json:"kind,omitempty"`  // Kind is the type of link like by-id or by-path.
	Links []string `json:"links,omitempty"` // Links are the soft links of Type type
}

// +k8s:deepcopy-gen:interfaces=k8s.io/apimachinery/pkg/runtime.Object
// +resource:path=disks

// DiskList is a list of Disk object resources
type DiskList struct {
	metav1.TypeMeta `json:",inline"`
	metav1.ListMeta `json:"metadata"`

	Items []Disk `json:"items"`
}

// +genclient
// +genclient:noStatus
// +genclient:nonNamespaced
// +k8s:deepcopy-gen:interfaces=k8s.io/apimachinery/pkg/runtime.Object
// +resource:path=castemplate

// CASTemplate describes a Container Attached Storage template that is used
// to provision a CAS volume
type CASTemplate struct {
	metav1.TypeMeta   `json:",inline"`
	metav1.ObjectMeta `json:"metadata,omitempty"`

	Spec CASTemplateSpec `json:"spec"`
}

// CASTemplateSpec is the specifications for a CASTemplate resource
type CASTemplateSpec struct {
	// Update specifications to update a CAS volume
	Update CASUpdateSpec `json:"update"`
	// Defaults are a list of default configurations that may be applied
	// during provisioning of a CAS volume
	Defaults []Config `json:"defaultConfig"`
	// TaskNamespace is the namespace where the tasks
	// are expected to be found
	TaskNamespace string `json:"taskNamespace"`
	// RunTasks refers to a set of tasks to be run
	RunTasks RunTasks `json:"run"`
	// OutputTask is the task that has the CAS template result's output
	// format
	OutputTask string `json:"output"`
}

// CASUpdateSpec is the specification to update a CAS volume
// One or more CAS volumes may be updated at a time based on PVC or SC
// respectively.
type CASUpdateSpec struct {
	// Kind refers to a Kubernetes kind. In this case it can be a
	// StorageClass or a PVC
	Kind string `json:"kind"`
	// Name refers to the Kubernetes resource. In this case it can
	// be the name of StorageClass or PVC.
	Name string `json:"name"`
	// Selector filters the relevant CAS volumes to be updated
	Selector string `json:"selector"`
	// CurrentVersion is the expected current version of a CAS volume
	// that is eligible for update
	CurrentVersion string `json:"currentVersion"`
	// DesiredVersion is the desired version of a CAS volume after a
	// successful update
	DesiredVersion string `json:"desiredVersion"`
}

// +k8s:deepcopy-gen:interfaces=k8s.io/apimachinery/pkg/runtime.Object
// +resource:path=castemplates

// CASTemplateList is a list of CASTemplate resources
type CASTemplateList struct {
	metav1.TypeMeta `json:",inline"`
	metav1.ListMeta `json:"metadata"`

	Items []CASTemplate `json:"items"`
}

// Config holds a configuration element
//
// For example, it can represent a config property of a CAS volume
type Config struct {
	// Name of the config
	Name string `json:"name"`
	// Enabled flags if this config is enabled or disabled;
	// true indicates enabled while false indicates disabled
	Enabled string `json:"enabled"`
	// Value represents any specific value that is applicable
	// to this config
	Value string `json:"value"`
	// Data represents an arbitrary map of key value pairs
	Data map[string]string `json:"data"`
}

// RunTasks contains fields to run a set of
// tasks
type RunTasks struct {
	// Items is a set of order-ed tasks
	Tasks []string `json:"tasks"`
}

// Task has information about an action and a resource where the action
// is performed against the resource.
//
// For example a resource can be a kubernetes resource and the corresponding
// action can be to apply this resource to kubernetes cluster.
//type Task struct {
// TaskName is the name of the task.
//
// NOTE: A task refers to a K8s ConfigMap.
//TaskName string `json:"task"`
// Identity is the unique identity that can differentiate
// two tasks even when using the same template
//Identity string `json:"id"`
// APIVersion is the version related to the task's resource
//APIVersion string `json:"apiVersion"`
// Kind is the kind corresponding to the task's resource
//Kind string `json:"kind"`
//}

<<<<<<< HEAD
=======
// +genclient
// +genclient:noStatus
// +k8s:deepcopy-gen:interfaces=k8s.io/apimachinery/pkg/runtime.Object
// +genclient:nonNamespaced
// +resource:path=cstorpool

// CStorPool describes a cstor pool resource created as custom resource.
type CStorPool struct {
	metav1.TypeMeta   `json:",inline"`
	metav1.ObjectMeta `json:"metadata,omitempty"`

	Spec   CStorPoolSpec   `json:"spec"`
	Status CStorPoolStatus `json:"status"`
}

// CStorPoolSpec is the spec listing fields for a CStorPool resource.
type CStorPoolSpec struct {
	Disks    DiskAttr      `json:"disks"`
	PoolSpec CStorPoolAttr `json:"poolSpec"`
}

// DiskAttr stores the disk related attributes.
type DiskAttr struct {
	DiskList []string `json:"diskList"`
}

// CStorPoolAttr is to describe zpool related attributes.
type CStorPoolAttr struct {
	CacheFile        string `json:"cacheFile"`        //optional, faster if specified
	PoolType         string `json:"poolType"`         //mirror, striped
	OverProvisioning bool   `json:"overProvisioning"` //true or false
}

type CStorPoolPhase string

// Status written onto CStorPool and CStorVolumeReplica objects.
const (
	// CStorPoolStatusEmpty ensures the create operation is to be done, if import fails.
	CStorPoolStatusEmpty CStorPoolPhase = ""
	// CStorPoolStatusOnline ensures the resource is available.
	CStorPoolStatusOnline CStorPoolPhase = "Online"
	// CStorPoolStatusOffline ensures the resource is not available.
	CStorPoolStatusOffline CStorPoolPhase = "Offline"
	// CStorPoolStatusDeletionFailed ensures the resource deletion has failed.
	CStorPoolStatusDeletionFailed CStorPoolPhase = "DeletionFailed"
	// CStorPoolStatusInvalid ensures invalid resource.
	CStorPoolStatusInvalid CStorPoolPhase = "Invalid"
	// CStorPoolStatusErrorDuplicate ensures error due to duplicate resource.
	CStorPoolStatusErrorDuplicate CStorPoolPhase = "ErrorDuplicate"
	// CStorPoolStatusPending ensures pending task for cstorpool.
	CStorPoolStatusPending CStorPoolPhase = "Pending"
)

// CStorPoolStatus is for handling status of pool.
type CStorPoolStatus struct {
	Phase CStorPoolPhase `json:"phase"`
}

// +k8s:deepcopy-gen:interfaces=k8s.io/apimachinery/pkg/runtime.Object
// +resource:path=cstorpools

// CStorPoolList is a list of CStorPoolList resources
type CStorPoolList struct {
	metav1.TypeMeta `json:",inline"`
	metav1.ListMeta `json:"metadata"`

	Items []CStorPool `json:"items"`
}
>>>>>>> 7507352b

// +genclient
// +genclient:noStatus
// +k8s:deepcopy-gen:interfaces=k8s.io/apimachinery/pkg/runtime.Object
// +resource:path=cstorvolumereplica

// CStorVolumeReplica describes a cstor volume resource created as custom resource
type CStorVolumeReplica struct {
	metav1.TypeMeta   `json:",inline"`
	metav1.ObjectMeta `json:"metadata,omitempty"`
	Spec              CStorVolumeReplicaSpec   `json:"spec"`
	Status            CStorVolumeReplicaStatus `json:"status"`
}

// CStorVolumeReplicaSpec is the spec for a CStorVolumeReplica resource
type CStorVolumeReplicaSpec struct {
	TargetIP string `json:"targetIP"`
	Capacity string `json:"capacity"`
}

// CStorVolumeReplicaPhase is to hold result of action.
type CStorVolumeReplicaPhase string

// Status written onto CStorVolumeReplica objects.
const (
	// CVRStatusEmpty ensures the create operation is to be done, if import fails.
	CVRStatusEmpty CStorVolumeReplicaPhase = ""
	// CVRStatusOnline ensures the resource is available.
	CVRStatusOnline CStorVolumeReplicaPhase = "Online"
	// CVRStatusOffline ensures the resource is not available.
	CVRStatusOffline CStorVolumeReplicaPhase = "Offline"
	// CVRStatusDeletionFailed ensures the resource deletion has failed.
	CVRStatusDeletionFailed CStorVolumeReplicaPhase = "DeletionFailed"
	// CVRStatusInvalid ensures invalid resource.
	CVRStatusInvalid CStorVolumeReplicaPhase = "Invalid"
	// CVRStatusErrorDuplicate ensures error due to duplicate resource.
	CVRStatusErrorDuplicate CStorVolumeReplicaPhase = "ErrorDuplicate"
	// CVRStatusPending ensures pending task of cvr resource.
	CVRStatusPending CStorVolumeReplicaPhase = "Pending"
)

// CStorVolumeReplicaStatus is for handling status of cvr.
type CStorVolumeReplicaStatus struct {
	Phase CStorVolumeReplicaPhase `json:"phase"`
}

// +k8s:deepcopy-gen:interfaces=k8s.io/apimachinery/pkg/runtime.Object
// +resource:path=cstorvolumereplicas

// CStorVolumeReplicaList is a list of CStorVolumeReplica resources
type CStorVolumeReplicaList struct {
	metav1.TypeMeta `json:",inline"`
	metav1.ListMeta `json:"metadata"`

	Items []CStorVolumeReplica `json:"items"`
}

// +genclient
// +genclient:noStatus
// +k8s:deepcopy-gen:interfaces=k8s.io/apimachinery/pkg/runtime.Object
// +resource:path=cstorvolume

// CStorVolume describes a cstor volume resource created as custom resource
type CStorVolume struct {
	metav1.TypeMeta   `json:",inline"`
	metav1.ObjectMeta `json:"metadata,omitempty"`
	Spec              CStorVolumeSpec `json:"spec"`
}

// CStorVolumeSpec is the spec for a CStorVolume resource
type CStorVolumeSpec struct {
	Capacity     string `json:"capacity"`
	TargetIP     string `json:"targetIP"`
	TargetPort   string `json:"targetPort"`
	Iqn          string `json:"iqn"`
	TargetPortal string `json:"targetPortal"`
	Status       string `json:"status"`
}

// +k8s:deepcopy-gen:interfaces=k8s.io/apimachinery/pkg/runtime.Object
// +resource:path=cstorvolume

// CStorVolumeReplicaList is a list of CStorVolume resources
type CStorVolumeList struct {
	metav1.TypeMeta `json:",inline"`
	metav1.ListMeta `json:"metadata"`

	Items []CStorVolumeReplica `json:"items"`
}<|MERGE_RESOLUTION|>--- conflicted
+++ resolved
@@ -62,72 +62,6 @@
 
 	Items []StoragePoolClaim `json:"items"`
 }
-
-// +genclient
-// +genclient:noStatus
-// +k8s:deepcopy-gen:interfaces=k8s.io/apimachinery/pkg/runtime.Object
-// +genclient:nonNamespaced
-// +resource:path=cstorpool
-
-// CStorPool describes a cstor pool resource created as custom resource.
-type CStorPool struct {
-	metav1.TypeMeta   `json:",inline"`
-	metav1.ObjectMeta `json:"metadata,omitempty"`
-
-	Spec   CStorPoolSpec   `json:"spec"`
-	Status CStorPoolStatus `json:"status"`
-}
-
-// CStorPoolSpec is the spec listing fields for a CStorPool resource.
-type CStorPoolSpec struct {
-	Disks    DiskAttr      `json:"disks"`
-	PoolSpec CStorPoolAttr `json:"poolSpec"`
-}
-
-// DiskAttr stores the disk related attributes.
-type DiskAttr struct {
-	DiskList []string `json:"diskList"`
-}
-
-// CStorPoolAttr is to describe zpool related attributes.
-type CStorPoolAttr struct {
-	CacheFile        string `json:"cacheFile"`        //optional, faster if specified
-	PoolType         string `json:"poolType"`         //mirror, striped
-	OverProvisioning bool   `json:"overProvisioning"` //true or false
-}
-
-type CStorPoolPhase string
-
-// Status written onto CStorPool and CStorVolumeReplica objects.
-const (
-	// CStorPoolStatusInit ensures the create operation is to be done, if import fails.
-	CStorPoolStatusInit CStorPoolPhase = "init"
-	// CStorPoolStatusOnline ensures the resource is available.
-	CStorPoolStatusOnline CStorPoolPhase = "online"
-	// CStorPoolStatusOffline ensures the resource is not available.
-	CStorPoolStatusOffline CStorPoolPhase = "offline"
-	// CStorPoolStatusDeletionFailed ensures the resource deletion has failed.
-	CStorPoolStatusDeletionFailed CStorPoolPhase = "deletion-failed"
-	// CStorPoolStatusInvalid ensures invalid resource.
-	CStorPoolStatusInvalid CStorPoolPhase = "invalid"
-)
-
-// CStorPoolStatus is for handling status of pool.
-type CStorPoolStatus struct {
-	Phase CStorPoolPhase `json:"phase"`
-}
-
-// +k8s:deepcopy-gen:interfaces=k8s.io/apimachinery/pkg/runtime.Object
-// +resource:path=cstorpools
-
-// CStorPoolList is a list of CStorPoolList resources
-type CStorPoolList struct {
-	metav1.TypeMeta `json:",inline"`
-	metav1.ListMeta `json:"metadata"`
-
-	Items []CStorPool `json:"items"`
-}
-
 
 // +genclient
 // +genclient:noStatus
@@ -327,8 +261,6 @@
 //Kind string `json:"kind"`
 //}
 
-<<<<<<< HEAD
-=======
 // +genclient
 // +genclient:noStatus
 // +k8s:deepcopy-gen:interfaces=k8s.io/apimachinery/pkg/runtime.Object
@@ -397,7 +329,6 @@
 
 	Items []CStorPool `json:"items"`
 }
->>>>>>> 7507352b
 
 // +genclient
 // +genclient:noStatus
