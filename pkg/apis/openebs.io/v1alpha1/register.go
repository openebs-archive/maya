package v1alpha1

import (
	metav1 "k8s.io/apimachinery/pkg/apis/meta/v1"
	"k8s.io/apimachinery/pkg/runtime"
	"k8s.io/apimachinery/pkg/runtime/schema"

	openebsio "github.com/openebs/maya/pkg/apis/openebs.io"
)

// SchemeGroupVersion is group version used to register these objects
var SchemeGroupVersion = schema.GroupVersion{Group: openebsio.GroupName, Version: "v1alpha1"}

// Resource takes an unqualified resource and returns a Group qualified GroupResource
func Resource(resource string) schema.GroupResource {
	return SchemeGroupVersion.WithResource(resource).GroupResource()
}

var (
	// localSchemeBuilder and AddToScheme will stay in k8s.io/kubernetes.
	SchemeBuilder      runtime.SchemeBuilder
	localSchemeBuilder = &SchemeBuilder
	AddToScheme        = localSchemeBuilder.AddToScheme
)

func init() {
	// We only register manually written functions here. The registration of the
	// generated functions takes place in the generated files. The separation
	// makes the code compile even when the generated files are missing.
	localSchemeBuilder.Register(addKnownTypes)
}

// Adds the list of known types to api.Scheme.
func addKnownTypes(scheme *runtime.Scheme) error {
	scheme.AddKnownTypes(SchemeGroupVersion,
		&StoragePoolClaim{},
		&StoragePoolClaimList{},
		&StoragePool{},
		&StoragePoolList{},
		&CStorPool{},
		&CStorPoolList{},
		&CStorVolumeReplica{},
		&CStorVolumeReplicaList{},
		&CASTemplate{},
		&CASTemplateList{},
<<<<<<< HEAD
		&CStorVolume{},
        	&CStorVolumeList{},
=======
>>>>>>> c9ab79f2
	)
	metav1.AddToGroupVersion(scheme, SchemeGroupVersion)
	return nil
}<|MERGE_RESOLUTION|>--- conflicted
+++ resolved
@@ -43,11 +43,8 @@
 		&CStorVolumeReplicaList{},
 		&CASTemplate{},
 		&CASTemplateList{},
-<<<<<<< HEAD
 		&CStorVolume{},
-        	&CStorVolumeList{},
-=======
->>>>>>> c9ab79f2
+   	&CStorVolumeList{},
 	)
 	metav1.AddToGroupVersion(scheme, SchemeGroupVersion)
 	return nil
