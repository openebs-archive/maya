/*
Copyright 2017 The OpenEBS Authors

Licensed under the Apache License, Version 2.0 (the "License");
you may not use this file except in compliance with the License.
You may obtain a copy of the License at

    http://www.apache.org/licenses/LICENSE-2.0

Unless required by applicable law or agreed to in writing, software
distributed under the License is distributed on an "AS IS" BASIS,
WITHOUT WARRANTIES OR CONDITIONS OF ANY KIND, either express or implied.
See the License for the specific language governing permissions and
limitations under the License.
*/

package storagepool

import (
	"fmt"

	"github.com/ghodss/yaml"
	"github.com/openebs/maya/pkg/apis/openebs.io/v1alpha1"
	m_k8s_client "github.com/openebs/maya/pkg/client/k8s"
	"github.com/openebs/maya/pkg/engine"
	mach_apis_meta_v1 "k8s.io/apimachinery/pkg/apis/meta/v1"
)

// casPoolOperationOptions contains the options with respect to
// storagepool related operations
type casPoolOperationOptions struct {
	// runNamespace is the namespace where storagepool operation will happen
	//runNamespace string
	// k8sClient will make K8s API calls
	k8sClient *m_k8s_client.K8sClient
}

// casPoolOperation exposes methods with respect to storagepool related operations
// e.g. read, create, delete.
type casPoolOperation struct {
	// casPoolOperationOptions has the options to various storagepool related
	// operations
	casPoolOperationOptions
	// pool to create or read or delete
	pool *v1alpha1.CasPool
}

// NewCasPoolOperation returns a new instance of casPoolOperation
func NewCasPoolOperation(pool *v1alpha1.CasPool) (*casPoolOperation, error) {
	if pool == nil {
		return nil, fmt.Errorf("Failed to instantiate storagepool operation: nil storagepool was provided")
	}

	kc, err := m_k8s_client.NewK8sClient(pool.Namespace)
	if err != nil {
		return nil, err
	}
	// Put pool object inside casPoolOperation object
	return &casPoolOperation{
		pool: pool,
		casPoolOperationOptions: casPoolOperationOptions{
			k8sClient: kc,
		},
	}, nil
}

// Create provisions an OpenEBS storagePool
func (v *casPoolOperation) Create() (*v1alpha1.CasPool, error) {
	if v.k8sClient == nil {
		return nil, fmt.Errorf("Unable to create storagepool: nil k8s client")
	}

	castName := v.pool.CasCreateTemplate
	if len(castName) == 0 {
		return nil, fmt.Errorf("Unable to create storagepool: missing create cas template")
	}

	// fetch CASTemplate specifications
	//cast, err := v.k8sClient.GetOEV1alpha1CAST(castName, mach_apis_meta_v1.GetOptions{})
	cast, err := v.k8sClient.GetOEV1alpha1CAST(castName, mach_apis_meta_v1.GetOptions{})
	if err != nil {
		return nil, err
	}
	// provision cas storagepool via cas template engine
	cc, err := NewCASStoragePoolEngine(
		cast,
		string(v1alpha1.StoragePoolTLP),
		map[string]interface{}{
			string(v1alpha1.OwnerCTP): v.pool.StoragePoolClaim,
		},
	)
	if err != nil {
		return nil, err
	}

	// create the storagePool
	data, err := cc.Create()
	if err != nil {
		return nil, err
	}

	// unmarshall into openebs storagepool
	pool := &v1alpha1.CasPool{}
	err = yaml.Unmarshal(data, pool)
	if err != nil {
		return nil, err
	}
	return pool, nil
}

func (v *casPoolOperation) Delete() (*v1alpha1.CasPool, error) {
	if len(v.pool.StoragePoolClaim) == 0 {
		return nil, fmt.Errorf("Unable to delete storagepool: storagepoolclaim name not provided")
	}

	// cas template to delete a storagepool
<<<<<<< HEAD
	castName := v.pool.CasDeleteTemplate
=======
	// Need to decide on correct way of passing it.
	castName := "cstor-pool-delete-default-0.7.0"
>>>>>>> bdf20e73
	if len(castName) == 0 {
		fmt.Println("No CAS template for storagepool deletion found")
	}

	// fetch delete cas template specifications
	cast, err := v.k8sClient.GetOEV1alpha1CAST(castName, mach_apis_meta_v1.GetOptions{})
	if err != nil {
		return nil, err
	}

	// delete storagepool via cas template engine
	engine, err := engine.NewCASEngine(
		cast,
		string(v1alpha1.StoragePoolTLP),
		map[string]interface{}{
			string(v1alpha1.OwnerCTP): v.pool.StoragePoolClaim,
		},
	)
	if err != nil {
		return nil, err
	}

	// delete the CasPool
	data, err := engine.Delete()
	if err != nil {
		return nil, err
	}

	// unmarshall into openebs CasPool
	pool := &v1alpha1.CasPool{}
	err = yaml.Unmarshal(data, pool)
	if err != nil {
		return nil, err
	}
	return pool, nil
}<|MERGE_RESOLUTION|>--- conflicted
+++ resolved
@@ -114,12 +114,7 @@
 	}
 
 	// cas template to delete a storagepool
-<<<<<<< HEAD
 	castName := v.pool.CasDeleteTemplate
-=======
-	// Need to decide on correct way of passing it.
-	castName := "cstor-pool-delete-default-0.7.0"
->>>>>>> bdf20e73
 	if len(castName) == 0 {
 		fmt.Println("No CAS template for storagepool deletion found")
 	}
