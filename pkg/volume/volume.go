/*
Copyright 2017 The OpenEBS Authors

Licensed under the Apache License, Version 2.0 (the "License");
you may not use this file except in compliance with the License.
You may obtain a copy of the License at

    http://www.apache.org/licenses/LICENSE-2.0

Unless required by applicable law or agreed to in writing, software
distributed under the License is distributed on an "AS IS" BASIS,
WITHOUT WARRANTIES OR CONDITIONS OF ANY KIND, either express or implied.
See the License for the specific language governing permissions and
limitations under the License.
*/

package volume

import (
	"strings"

	"github.com/ghodss/yaml"
	"github.com/openebs/maya/pkg/apis/openebs.io/v1alpha1"
	cast "github.com/openebs/maya/pkg/castemplate/v1alpha1"
	m_k8s_client "github.com/openebs/maya/pkg/client/k8s"
	menv "github.com/openebs/maya/pkg/env/v1alpha1"
	"github.com/openebs/maya/pkg/version"

	"github.com/openebs/maya/pkg/util"
	errors "github.com/pkg/errors"
	v1_storage "k8s.io/api/storage/v1"
	mach_apis_meta_v1 "k8s.io/apimachinery/pkg/apis/meta/v1"
)

// OperationOptions contains the options with respect to
// volume related operations
type OperationOptions struct {
	// k8sClient will make K8s API calls
	k8sClient *m_k8s_client.K8sClient
}

// Operation exposes methods with respect to volume related operations
// e.g. read, create, delete.
type Operation struct {
	// OperationOptions has the options to various volume related
	// operations
	OperationOptions
	// volume to create or read or delete
	volume *v1alpha1.CASVolume
}

// NewOperation returns a new instance of volumeOperation
func NewOperation(volume *v1alpha1.CASVolume) (*Operation, error) {
	if volume == nil {
		return nil, errors.New("failed to instantiate volume operation: nil volume provided")
	}

	kc, err := m_k8s_client.NewK8sClient(volume.Namespace)
	if err != nil {
		return nil, err
	}

	return &Operation{
		volume: volume,
		OperationOptions: OperationOptions{
			k8sClient: kc,
		},
	}, nil
}

// getCloneLabels returns a map of clone specific configuration
func (v *Operation) getCloneLabels() (map[string]interface{}, error) {
	// Initially all the values are set to their defaults
	cloneLabels := map[string]interface{}{
		string(v1alpha1.SnapshotNameVTP):         "",
		string(v1alpha1.SourceVolumeTargetIPVTP): "",
		string(v1alpha1.IsCloneEnableVTP):        "false",
		string(v1alpha1.StorageClassVTP):         "",
		string(v1alpha1.SourceVolumeVTP):         "",
	}

	// if volume is clone enabled then update cloneLabels map
	if v.volume.CloneSpec.IsClone {
		// fetch source PV using client go
		pv, err := v.k8sClient.GetPV(v.volume.CloneSpec.SourceVolume, mach_apis_meta_v1.GetOptions{})
		if err != nil {
			return nil, errors.Wrapf(errors.WithStack(err), "failed to retrieve source volume for clone: %s", v.volume)
		}
		// Set isCloneEnable to true
		cloneLabels[string(v1alpha1.IsCloneEnableVTP)] = "true"

		// extract and assign relevant clone spec fields to cloneLabels
		cloneLabels[string(v1alpha1.SnapshotNameVTP)] = v.volume.CloneSpec.SnapshotName
		cloneLabels[string(v1alpha1.SourceVolumeTargetIPVTP)] = strings.TrimSpace(strings.Split(pv.Spec.ISCSI.TargetPortal, ":")[0])
		cloneLabels[string(v1alpha1.StorageClassVTP)] = v.volume.Labels[string(v1alpha1.StorageClassKey)]
		cloneLabels[string(v1alpha1.SourceVolumeVTP)] = v.volume.CloneSpec.SourceVolume
	}
	return cloneLabels, nil
}

// Create provisions an OpenEBS volume
func (v *Operation) Create() (*v1alpha1.CASVolume, error) {
	var casConfigPVC string
	isRestoreVol := "false"

	if v.k8sClient == nil {
		return nil, errors.Errorf("nil k8s client: %s", v.volume)
	}

	capacity := v.volume.Spec.Capacity

	if len(capacity) == 0 {
		return nil, errors.Errorf("missing volume capacity: %s", v.volume)
	}

<<<<<<< HEAD
=======
	pvcName := v.volume.Labels[string(v1alpha1.PersistentVolumeClaimKey)]
	if len(pvcName) != 0 {
		// fetch the pvc specifications
		pvc, err := v.k8sClient.GetPVC(pvcName, mach_apis_meta_v1.GetOptions{})
		if err != nil {
			return nil, errors.Wrapf(errors.WithStack(err), "failed to get pvc=%s", pvc)
		}

		// extract the cas volume config from pvc
		casConfigPVC = pvc.Annotations[string(v1alpha1.CASConfigKey)]

		// check if pvc has annotation about restore, updated by velero-plugin
		createdBy := pvc.Annotations[v1alpha1.PVCreatedByKey]
		if createdBy == "restore" {
			isRestoreVol = "true"
		}
	}

>>>>>>> 772b9fb5
	cloneLabels, err := v.getCloneLabels()
	if err != nil {
		return nil, errors.Wrapf(err, "failed to get clone label")
	}
	scName := v.volume.Labels[string(v1alpha1.StorageClassKey)]

	if len(scName) == 0 {
		return nil, errors.Errorf("missing storage class label=%s", string(v1alpha1.StorageClassKey))
	}

	// scName might not be initialized in getCloneLabels
	// assign the latest available scName
	cloneLabels[string(v1alpha1.StorageClassVTP)] = scName

	// fetch the storage class specifications
	sc, err := v.k8sClient.GetStorageV1SC(scName, mach_apis_meta_v1.GetOptions{})
	if err != nil {
		return nil, errors.Wrapf(errors.WithStack(err), "failed to get storageclass=%s", scName)
	}

	// extract the cas volume config from storage class
	casConfigSC := sc.Annotations[string(v1alpha1.CASConfigKey)]

	// cas template to create a cas volume
	castName := getCreateCASTemplate("", sc)
	if len(castName) == 0 {
		return nil, errors.Errorf("missing cas template")
	}

	// fetch CASTemplate specifications
	cast, err := v.k8sClient.GetOEV1alpha1CAST(castName, mach_apis_meta_v1.GetOptions{})
	if err != nil {
		return nil, errors.Wrapf(errors.WithStack(err), "failed to get CASTemplate=%s", castName)
	}

<<<<<<< HEAD
	var isRestoreVol string
=======
	// check if volume has annotation about restore, updated by maya/backup
>>>>>>> 772b9fb5
	createdBy := v.volume.Annotations[v1alpha1.PVCreatedByKey]
	if createdBy == "restore" {
		isRestoreVol = "true"
	}

	// PVC not given, so remove PVC related runtask from volume-create-engine
	if len(pvcName) == 0 {
		cast.Spec.RunTasks.Tasks = util.RemoveItemFromSlice(
			cast.Spec.RunTasks.Tasks,
			version.WithSuffix("cstor-volume-create-getpvc-default"),
		)
	}

	volumeLabels := map[string]interface{}{
		string(v1alpha1.OwnerVTP):                   v.volume.Name,
		string(v1alpha1.CapacityVTP):                capacity,
		string(v1alpha1.RunNamespaceVTP):            v.volume.Namespace,
		string(v1alpha1.IsRestoreVolumePropertyVTP): isRestoreVol,
	}

	runtimeVolumeValues := util.MergeMaps(volumeLabels, cloneLabels)

	// provision CAS volume via CAS volume specific CAS template engine
	engine, err := NewVolumeEngine(
		"",
		casConfigSC,
		cast,
		string(v1alpha1.VolumeTLP),
		runtimeVolumeValues,
	)
	if err != nil {
		return nil, errors.Wrapf(err, "failed to create volume engine")
	}

	// create the volume
	data, err := engine.Run()
	if err != nil {
		return nil, errors.Wrapf(err, "failed to execute volume engine")
	}

	// unmarshall result into openebs volume
	vol := &v1alpha1.CASVolume{}
	err = yaml.Unmarshal(data, vol)
	if err != nil {
		return nil, errors.Wrapf(errors.WithStack(err), "failed to unmarshal data")
	}

	return vol, nil
}

// Delete removes a CASVolume
func (v *Operation) Delete() (*v1alpha1.CASVolume, error) {
	if len(v.volume.Name) == 0 {
		return nil, errors.Errorf("missing volume name: %s", v.volume)
	}

	// pv details
	pv, err := v.k8sClient.GetPV(v.volume.Name, mach_apis_meta_v1.GetOptions{})
	if err != nil {
		return nil, errors.Wrapf(errors.WithStack(err), "failed to get relevant PV")
	}

	// sc details
	scName := pv.Labels[string(v1alpha1.StorageClassKey)]
	if len(scName) == 0 {
		scName = pv.Spec.StorageClassName
	}

	if len(scName) == 0 {
		return nil, errors.Errorf("missing storage class label=%s", string(v1alpha1.StorageClassKey))
	}

	sc, err := v.k8sClient.GetStorageV1SC(scName, mach_apis_meta_v1.GetOptions{})
	if err != nil {
		return nil, errors.Wrapf(errors.WithStack(err), "failed to get storageclass=%s", scName)
	}

	casConfigSC := sc.Annotations[string(v1alpha1.CASConfigKey)]

	// cas template corresponding to this volume
	casType := pv.Labels[string(v1alpha1.CASTypeKey)]
	castName := getDeleteCASTemplate(casType, sc)
	if len(castName) == 0 {
		return nil, errors.Errorf("missing cas template for CAS=%s", casType)
	}

	cast, err := v.k8sClient.GetOEV1alpha1CAST(castName, mach_apis_meta_v1.GetOptions{})
	if err != nil {
		return nil, errors.Wrapf(errors.WithStack(err), "failed to get CASTemplate=%s", castName)
	}

	// delete cas volume via cas template engine
	engine, err := NewVolumeEngine(
		"",
		casConfigSC,
		cast,
		string(v1alpha1.VolumeTLP),
		map[string]interface{}{
			string(v1alpha1.OwnerVTP):        v.volume.Name,
			string(v1alpha1.RunNamespaceVTP): v.volume.Namespace,
		},
	)
	if err != nil {
		return nil, errors.Wrapf(err, "failed to create volume engine")
	}

	// delete volume
	data, err := engine.Run()
	if err != nil {
		return nil, errors.Wrapf(err, "failed to execute volume engine")
	}

	// unmarshall result into openebs volume
	vol := &v1alpha1.CASVolume{}
	err = yaml.Unmarshal(data, vol)
	if err != nil {
		return nil, errors.Wrapf(errors.WithStack(err), "failed to unmarshal data")
	}

	return vol, nil
}

// Get the openebs volume details
func (v *Operation) Read() (*v1alpha1.CASVolume, error) {
	if len(v.volume.Name) == 0 {
		return nil, errors.New("missing volume name")
	}

	// storage engine type
	storageEngine := ""

	// check if sc name is already present, if not then extract it
	scName := v.volume.Labels[string(v1alpha1.StorageClassKey)]
	if len(scName) == 0 {
		// fetch the pv specification
		pv, err := v.k8sClient.GetPV(v.volume.Name, mach_apis_meta_v1.GetOptions{})
		if err != nil {
			return nil, errors.Wrapf(errors.WithStack(err), "failed to get relevant PV")
		}

		// extract the sc name
		scName = strings.TrimSpace(pv.Spec.StorageClassName)

		// extract the storage engine
		storageEngine = pv.Labels[string(v1alpha1.CASTypeKey)]
	}

	if len(scName) == 0 {
		return nil, errors.Errorf("failed to derive storage class for volume")
	}

	// fetch the sc specification
	sc, err := v.k8sClient.GetStorageV1SC(scName, mach_apis_meta_v1.GetOptions{})
	if err != nil {
<<<<<<< HEAD
		return nil, errors.Wrapf(errors.WithStack(err), "failed to read storageClass for volume {%s}", v.volume.Name)
=======
		return nil, errors.Wrapf(errors.WithStack(err), "failed to get storageclass=%s", scName)
>>>>>>> 772b9fb5
	}

	// extract read cas template name from sc annotation
	castName := getReadCASTemplate(storageEngine, sc)
	if len(castName) == 0 {
		return nil, errors.Errorf("missing cas template for CAS=%s", storageEngine)
	}

	// fetch read cas template specifications
	cast, err := v.k8sClient.GetOEV1alpha1CAST(castName, mach_apis_meta_v1.GetOptions{})
	if err != nil {
<<<<<<< HEAD
		return nil, errors.Wrapf(errors.WithStack(err), "failed to read cast for volume {%s}", v.volume.Name)
=======
		return nil, errors.Wrapf(errors.WithStack(err), "failed to get CASTemplate=%s", castName)
>>>>>>> 772b9fb5
	}

	casConfigSC := sc.Annotations[string(v1alpha1.CASConfigKey)]
	// read cas volume via cas template engine
	engine, err := NewVolumeEngine(
		"",
		casConfigSC,
		cast,
		string(v1alpha1.VolumeTLP),
		map[string]interface{}{
			string(v1alpha1.OwnerVTP):        v.volume.Name,
			string(v1alpha1.RunNamespaceVTP): v.volume.Namespace,
			string(v1alpha1.CASKeyIsPatchJivaReplicaNodeAffinity): func() string {
				val, ok := v.volume.Annotations[string(v1alpha1.NodeAffinityReplicaJivaIsPatchKey)]
				if !ok {
					return ""
				}
				return val
			}(),
		},
	)

	if err != nil {
<<<<<<< HEAD
		return nil, errors.Wrapf(err, "failed to create volumeEngine for volume {%s}", v.volume.Name)
=======
		return nil, errors.Wrapf(err, "failed to create volume engine")
>>>>>>> 772b9fb5
	}

	// read volume details by executing engine
	data, err := engine.Run()
	if err != nil {
<<<<<<< HEAD
		return nil, errors.Wrapf(err, "failed to run volumeEngine for volume {%s}", v.volume.Name)
=======
		return nil, errors.Wrapf(err, "failed to execute volume engine")
>>>>>>> 772b9fb5
	}

	// unmarshall into openebs volume
	vol := &v1alpha1.CASVolume{}
	err = yaml.Unmarshal(data, vol)
	if err != nil {
<<<<<<< HEAD
		return nil, errors.Wrapf(errors.WithStack(err), "failed to parse casVolume for volume {%s}", v.volume.Name)
=======
		return nil, errors.Wrapf(errors.WithStack(err), "failed to unmarshal data")
>>>>>>> 772b9fb5
	}

	return vol, nil
}

// ListOperation exposes methods to execute volume list operation
type ListOperation struct {
	// OperationOptions has the options to various volume related
	// operations
	OperationOptions
	// volumes to list operation
	volumes *v1alpha1.CASVolumeList
}

// NewListOperation returns a new instance of ListOperation that is
// capable of listing volumes
func NewListOperation(volumes *v1alpha1.CASVolumeList) (*ListOperation, error) {
	if volumes == nil {
		return nil, errors.Errorf("failed to instantiate volume list operation: nil volumes provided")
	}

	kc, err := m_k8s_client.NewK8sClient("")
	if err != nil {
		return nil, errors.Wrapf(errors.WithStack(err), "failed to instantiate volume list operation")
	}

	return &ListOperation{
		volumes: volumes,
		OperationOptions: OperationOptions{
			k8sClient: kc,
		},
	}, nil
}

// List returns a list of CASVolumeList
func (v *ListOperation) List() (*v1alpha1.CASVolumeList, error) {
	// cas template to list cas volumes
	castNames := menv.Get(menv.CASTemplateToListVolumeENVK)
	if len(castNames) == 0 {
		return nil, errors.Errorf("missing cas template env '%s'", menv.CASTemplateToListVolumeENVK)
	}
	vols := &v1alpha1.CASVolumeList{
		Items: []v1alpha1.CASVolume{},
	}

	for _, castName := range strings.Split(castNames, ",") {
		// fetch read cas template specifications
		castObj, err := v.k8sClient.GetOEV1alpha1CAST(castName, mach_apis_meta_v1.GetOptions{})
		if err != nil {
			return nil, errors.Wrapf(errors.WithStack(err), "failed to get CASTemplate=%s", castName)
		}

		// read cas volume via cas template engine
		engine, err := cast.Engine(
			castObj,
			string(v1alpha1.VolumeTLP),
			map[string]interface{}{
				string(v1alpha1.RunNamespaceVTP): v.volumes.Namespace,
			},
		)
		if err != nil {
			return nil, errors.Wrapf(errors.WithStack(err), "failed to create volume engine for CAST=%s", castName)
		}

		// list volume details by executing engine
		data, err := engine.Run()
		if err != nil {
			return nil, errors.Wrapf(errors.WithStack(err), "failed to execute volume engine for CAST=%s", castName)
		}

		// unmarshall into openebs volume
		tvols := &v1alpha1.CASVolumeList{}
		err = yaml.Unmarshal(data, tvols)
		if err != nil {
			return nil, errors.Wrapf(errors.WithStack(err), "failed to unmarshal data for CAST=%s", castName)
		}

		vols.Items = append(vols.Items, tvols.Items...)
	}
	return vols, nil
}

func getCreateCASTemplate(defaultCasType string, sc *v1_storage.StorageClass) string {
	castName := sc.Annotations[string(v1alpha1.CASTemplateKeyForVolumeCreate)]
	// if cas template for the given operation is empty then fetch from environment variables
	if len(castName) == 0 {
		casType := strings.ToLower(sc.Annotations[string(v1alpha1.CASTypeKey)])
		// if casType is missing in sc annotation then use the default cas type
		if casType == "" {
			casType = strings.ToLower(defaultCasType)
		}
		// check for cas-type, if cstor, set create cas template to cstor,
		// if jiva or for jiva and if absent then default to jiva
		if casType == string(v1alpha1.CstorVolume) {
			castName = menv.Get(menv.CASTemplateToCreateCStorVolumeENVK)
		} else if casType == string(v1alpha1.JivaVolume) || casType == "" {
			castName = menv.Get(menv.CASTemplateToCreateJivaVolumeENVK)
		}
	}
	return castName
}

func getReadCASTemplate(defaultCasType string, sc *v1_storage.StorageClass) string {
	castName := sc.Annotations[string(v1alpha1.CASTemplateKeyForVolumeRead)]
	// if cas template for the given operation is empty then fetch from environment variables
	if len(castName) == 0 {
		casType := strings.ToLower(sc.Annotations[string(v1alpha1.CASTypeKey)])
		// if casType is missing in sc annotation then use the default cas type
		if casType == "" {
			casType = strings.ToLower(defaultCasType)
		}
		// check for cas-type, if cstor, set create cas template to cstor,
		// if jiva or for jiva and if absent then default to jiva
		if casType == string(v1alpha1.CstorVolume) {
			castName = menv.Get(menv.CASTemplateToReadCStorVolumeENVK)
		} else if casType == string(v1alpha1.JivaVolume) || casType == "" {
			castName = menv.Get(menv.CASTemplateToReadJivaVolumeENVK)
		}
	}
	return castName
}

func getDeleteCASTemplate(defaultCasType string, sc *v1_storage.StorageClass) string {
	castName := sc.Annotations[string(v1alpha1.CASTemplateKeyForVolumeDelete)]
	// if cas template for the given operation is empty then fetch from environment variables
	if len(castName) == 0 {
		casType := strings.ToLower(sc.Annotations[string(v1alpha1.CASTypeKey)])
		// if casType is missing in sc annotation then use the default cas type
		if casType == "" {
			casType = strings.ToLower(defaultCasType)
		}
		// check for cas-type, if cstor, set create cas template to cstor,
		// if jiva or for jiva and if absent then default to jiva
		if casType == string(v1alpha1.CstorVolume) {
			castName = menv.Get(menv.CASTemplateToDeleteCStorVolumeENVK)
		} else if casType == string(v1alpha1.JivaVolume) || casType == "" {
			castName = menv.Get(menv.CASTemplateToDeleteJivaVolumeENVK)
		}
	}
	return castName
}

// ReadStats ...
func (v *Operation) ReadStats() ([]byte, error) {
	if len(v.volume.Name) == 0 {
		return nil, errors.Errorf("missing volume name: %s", v.volume)
	}

	castName := menv.Get(menv.CASTemplateToReadVolumeStatsENVK)

	// fetch read cas template specifications
	castObj, err := v.k8sClient.GetOEV1alpha1CAST(castName, mach_apis_meta_v1.GetOptions{})
	if err != nil {
		return nil, errors.Errorf("failed to get CASTemplate=%s", castName)
	}

	engine, err := cast.Engine(
		castObj,
		string(v1alpha1.VolumeTLP),
		map[string]interface{}{
			string(v1alpha1.OwnerVTP):        v.volume.Name,
			string(v1alpha1.RunNamespaceVTP): v.volume.Namespace,
		},
	)
	if err != nil {
		return nil, errors.Errorf("failed to create volume engine")
	}

	data, err := engine.Run()
	if err != nil {
		return nil, errors.Errorf("failed to execute volume engine")
	}

	return data, nil
}<|MERGE_RESOLUTION|>--- conflicted
+++ resolved
@@ -113,8 +113,6 @@
 		return nil, errors.Errorf("missing volume capacity: %s", v.volume)
 	}
 
-<<<<<<< HEAD
-=======
 	pvcName := v.volume.Labels[string(v1alpha1.PersistentVolumeClaimKey)]
 	if len(pvcName) != 0 {
 		// fetch the pvc specifications
@@ -133,7 +131,6 @@
 		}
 	}
 
->>>>>>> 772b9fb5
 	cloneLabels, err := v.getCloneLabels()
 	if err != nil {
 		return nil, errors.Wrapf(err, "failed to get clone label")
@@ -169,11 +166,7 @@
 		return nil, errors.Wrapf(errors.WithStack(err), "failed to get CASTemplate=%s", castName)
 	}
 
-<<<<<<< HEAD
-	var isRestoreVol string
-=======
 	// check if volume has annotation about restore, updated by maya/backup
->>>>>>> 772b9fb5
 	createdBy := v.volume.Annotations[v1alpha1.PVCreatedByKey]
 	if createdBy == "restore" {
 		isRestoreVol = "true"
@@ -191,6 +184,7 @@
 		string(v1alpha1.OwnerVTP):                   v.volume.Name,
 		string(v1alpha1.CapacityVTP):                capacity,
 		string(v1alpha1.RunNamespaceVTP):            v.volume.Namespace,
+		string(v1alpha1.PersistentVolumeClaimVTP):   pvcName,
 		string(v1alpha1.IsRestoreVolumePropertyVTP): isRestoreVol,
 	}
 
@@ -198,7 +192,7 @@
 
 	// provision CAS volume via CAS volume specific CAS template engine
 	engine, err := NewVolumeEngine(
-		"",
+		casConfigPVC,
 		casConfigSC,
 		cast,
 		string(v1alpha1.VolumeTLP),
@@ -328,11 +322,7 @@
 	// fetch the sc specification
 	sc, err := v.k8sClient.GetStorageV1SC(scName, mach_apis_meta_v1.GetOptions{})
 	if err != nil {
-<<<<<<< HEAD
-		return nil, errors.Wrapf(errors.WithStack(err), "failed to read storageClass for volume {%s}", v.volume.Name)
-=======
 		return nil, errors.Wrapf(errors.WithStack(err), "failed to get storageclass=%s", scName)
->>>>>>> 772b9fb5
 	}
 
 	// extract read cas template name from sc annotation
@@ -344,11 +334,7 @@
 	// fetch read cas template specifications
 	cast, err := v.k8sClient.GetOEV1alpha1CAST(castName, mach_apis_meta_v1.GetOptions{})
 	if err != nil {
-<<<<<<< HEAD
-		return nil, errors.Wrapf(errors.WithStack(err), "failed to read cast for volume {%s}", v.volume.Name)
-=======
 		return nil, errors.Wrapf(errors.WithStack(err), "failed to get CASTemplate=%s", castName)
->>>>>>> 772b9fb5
 	}
 
 	casConfigSC := sc.Annotations[string(v1alpha1.CASConfigKey)]
@@ -372,32 +358,20 @@
 	)
 
 	if err != nil {
-<<<<<<< HEAD
-		return nil, errors.Wrapf(err, "failed to create volumeEngine for volume {%s}", v.volume.Name)
-=======
 		return nil, errors.Wrapf(err, "failed to create volume engine")
->>>>>>> 772b9fb5
 	}
 
 	// read volume details by executing engine
 	data, err := engine.Run()
 	if err != nil {
-<<<<<<< HEAD
-		return nil, errors.Wrapf(err, "failed to run volumeEngine for volume {%s}", v.volume.Name)
-=======
 		return nil, errors.Wrapf(err, "failed to execute volume engine")
->>>>>>> 772b9fb5
 	}
 
 	// unmarshall into openebs volume
 	vol := &v1alpha1.CASVolume{}
 	err = yaml.Unmarshal(data, vol)
 	if err != nil {
-<<<<<<< HEAD
-		return nil, errors.Wrapf(errors.WithStack(err), "failed to parse casVolume for volume {%s}", v.volume.Name)
-=======
 		return nil, errors.Wrapf(errors.WithStack(err), "failed to unmarshal data")
->>>>>>> 772b9fb5
 	}
 
 	return vol, nil
