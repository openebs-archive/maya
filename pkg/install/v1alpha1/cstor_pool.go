--- conflicted
+++ resolved
@@ -315,7 +315,6 @@
               # OPENEBS_IO_CSTOR_ID env has UID of cStorPool CR.
             - name: OPENEBS_IO_CSTOR_ID
               value: {{ pluck .ListItems.currentRepeatResource .ListItems.nodeUidMap.nodeUid |first | splitList " " | first}}
-<<<<<<< HEAD
             - name: POD_NAME
               valueFrom:
                 fieldRef:
@@ -324,10 +323,8 @@
               valueFrom:
                 fieldRef:
                   fieldPath: metadata.namespace
-=======
             - name: RESYNC_INTERVAL
               value: {{ .Config.ResyncInterval.value }}
->>>>>>> c438905e
           volumes:
           - name: device
             hostPath:
