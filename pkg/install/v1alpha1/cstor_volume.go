--- conflicted
+++ resolved
@@ -264,7 +264,7 @@
     kind: Service
     metadata:
       annotations:
-        openebs.io/storage-class-ref: | 
+        openebs.io/storage-class-ref: |
           name: {{ .Volume.storageclass }}
           resourceVersion: {{ .TaskResult.creategetsc.storageClassVersion }}
       labels:
@@ -323,7 +323,7 @@
       annotations:
         openebs.io/fs-type: {{ .Config.FSType.value }}
         openebs.io/lun: {{ .Config.Lun.value }}
-        openebs.io/storage-class-ref: | 
+        openebs.io/storage-class-ref: |
           name: {{ .Volume.storageclass }}
           resourceVersion: {{ .TaskResult.creategetsc.storageClassVersion }}
       labels:
@@ -386,7 +386,7 @@
         openebs.io/volume-monitor: "true"
         {{- end}}
         openebs.io/volume-type: cstor
-        openebs.io/storage-class-ref: | 
+        openebs.io/storage-class-ref: |
           name: {{ .Volume.storageclass }}
           resourceVersion: {{ .TaskResult.creategetsc.storageClassVersion }}
     spec:
@@ -408,7 +408,7 @@
             openebs.io/storage-class: {{ .Volume.storageclass }}
             openebs.io/persistent-volume-claim: {{ .Volume.pvc }}
           annotations:
-            openebs.io/storage-class-ref: | 
+            openebs.io/storage-class-ref: |
               name: {{ .Volume.storageclass }}
               resourceVersion: {{ .TaskResult.creategetsc.storageClassVersion }}
             {{- if eq $isMonitor "true" }}
@@ -611,13 +611,10 @@
         openebs.io/source-volume: {{ .Volume.sourceVolume }}
         {{- end }}
         cstorpool.openebs.io/hostname: {{ pluck .ListItems.currentRepeatResource .ListItems.cvolPoolNodeList.pools | first }}
-<<<<<<< HEAD
         isRestoreVol: {{ .Volume.isRestoreVol }}
-=======
-        openebs.io/storage-class-ref: | 
+        openebs.io/storage-class-ref: |
           name: {{ .Volume.storageclass }}
           resourceVersion: {{ .TaskResult.creategetsc.storageClassVersion }}
->>>>>>> a7ca5ca8
       finalizers: ["cstorvolumereplica.openebs.io/finalizer"]
     spec:
       capacity: {{ .Volume.capacity }}
