--- conflicted
+++ resolved
@@ -689,17 +689,11 @@
     Calculate the replica count
     Add as many poolUid to resources as there is replica count
     */}}
-<<<<<<< HEAD
-    {{- $hostName := .TaskResult.creategetpvc.hostName | default "" -}}
-    {{- $replicaAntiAffinity := .TaskResult.creategetpvc.replicaAntiAffinity | default "" -}}
-    {{- $preferredReplicaAntiAffinity := .TaskResult.creategetpvc.preferredReplicaAntiAffinity | default "" -}}
-=======
     {{- $hostName := .TaskResult.creategetpvc.hostName -}}
     {{- $capacity := .Volume.capacity -}}
     {{- $spc := .Config.StoragePoolClaim.value }}
     {{- $replicaAntiAffinity := .TaskResult.creategetpvc.replicaAntiAffinity }}
     {{- $preferredReplicaAntiAffinity := .TaskResult.creategetpvc.preferredReplicaAntiAffinity }}
->>>>>>> 6daf5f04
     {{- $antiAffinityLabelSelector := printf "openebs.io/replica-anti-affinity=%s" $replicaAntiAffinity | IfNotNil $replicaAntiAffinity }}
     {{- $preferredAntiAffinityLabelSelector := printf "openebs.io/preferred-replica-anti-affinity=%s" $preferredReplicaAntiAffinity | IfNotNil $preferredReplicaAntiAffinity }}
     {{- $preferedScheduleOnHostAnnotationSelector := printf "volume.kubernetes.io/selected-node=%s" $hostName | IfNotNil $hostName }}
