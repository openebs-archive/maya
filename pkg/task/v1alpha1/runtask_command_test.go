/*
Copyright 2018 The OpenEBS Authors

Licensed under the Apache License, Version 2.0 (the "License");
you may not use this file except in compliance with the License.
You may obtain a copy of the License at

    http://www.apache.org/licenses/LICENSE-2.0

Unless required by applicable law or agreed to in writing, software
distributed under the License is distributed on an "AS IS" BASIS,
WITHOUT WARRANTIES OR CONDITIONS OF ANY KIND, either express or implied.
See the License for the specific language governing permissions and
limitations under the License.
*/

package v1alpha1

import (
<<<<<<< HEAD
	"testing"

	"github.com/ghodss/yaml"
	. "github.com/openebs/maya/pkg/msg/v1alpha1"
	"github.com/openebs/maya/pkg/util"
=======
	cas "github.com/openebs/maya/pkg/apis/openebs.io/v1alpha1"
	. "github.com/openebs/maya/pkg/msg/v1alpha1"
	"k8s.io/apimachinery/pkg/apis/meta/v1"
	"reflect"
	"testing"
>>>>>>> 0fa41c79
)

func mockRunCommandFromCategory(l []RunCommandCategory) (r *RunCommand) {
	r = Command()
	r.Category = append(r.Category, l...)
	return
}

// check if RunCommand implements Runner interface
var _ Runner = &RunCommand{}

func TestSelectPathsString(t *testing.T) {
	tests := map[string]struct {
		paths    []string
		expected string
	}{
		"101": {[]string{".metadata.name"}, "select '.metadata.name'"},
		"102": {[]string{".metadata.name", ".metadata.namespace"}, "select '.metadata.name' '.metadata.namespace'"},
		"103": {[]string{".metadata.name as name"}, "select '.metadata.name as name'"},
		"104": {[]string{".metadata.name as name", ".spec.replicas as replicas"}, "select '.metadata.name as name' '.spec.replicas as replicas'"},
	}

	for name, mock := range tests {
		t.Run(name, func(t *testing.T) {
			s := SelectPaths{}
			s = append(s, mock.paths...)
			if s.String() != mock.expected {
				t.Fatalf("Test '%s' failed: expected '%s': actual '%s'", name, mock.expected, s.String())
			}
		})
	}
}

func TestSelectsAliasPaths(t *testing.T) {
	tests := map[string]struct {
		paths    []string
		expected map[string]string
	}{
		"101": {nil, nil},
		"102": {[]string{}, nil},
		"103": {[]string{".metadata.name"}, map[string]string{"s0": ".metadata.name"}},
		"104": {[]string{".metadata.name", ".metadata.namespace"}, map[string]string{"s0": ".metadata.name", "s1": ".metadata.namespace"}},
		"105": {[]string{".metadata.name as name"}, map[string]string{"name": ".metadata.name"}},
		"106": {[]string{".metadata.name as name", ".spec.replicas as replicas"}, map[string]string{"name": ".metadata.name", "replicas": ".spec.replicas"}},
		// invalid aliases
		"201": {[]string{".metadata.name name"}, map[string]string{"s0": ".metadata.name name"}},
		"202": {[]string{".metadata.name is name"}, map[string]string{"s0": ".metadata.name is name"}},
	}

	for name, mock := range tests {
		t.Run(name, func(t *testing.T) {
			s := SelectPaths{}
			s = append(s, mock.paths...)
			m := s.aliasPaths()

			if len(s) == 0 && mock.expected != nil {
				t.Fatalf("Test '%s' failed: expected nil: actual '%#v'", name, mock.expected)
			}

			for a, p := range m {
				if mock.expected[a] != p {
					t.Fatalf("Test '%s' failed: with alias '%s': expected '%s': actual '%s'", name, a, mock.expected[a], p)
				}
			}
		})
	}
}

func TestSelectsQueryCommandResult(t *testing.T) {
	var result interface{}
	result = &cas.CStorVolumeReplica{
		ObjectMeta: v1.ObjectMeta{
			Name: "my-cstor-rep",
		},
		Spec: cas.CStorVolumeReplicaSpec{
			TargetIP: "20.10.10.10",
			Capacity: "40Gi",
		},
		Status: cas.CStorVolumeReplicaStatus{
			Phase: "Online",
		},
	}
	r := NewRunCommandResult(result, AllMsgs{})

	tests := map[string]struct {
		paths    []string
		expected map[string]interface{}
	}{
		"101": {nil, nil},
		"102": {[]string{}, nil},
		"103": {[]string{"{.Name}"}, map[string]interface{}{"s0": "my-cstor-rep"}},
		"104": {[]string{"{.Spec.TargetIP}", "{.Spec.Capacity}"}, map[string]interface{}{"s0": "20.10.10.10", "s1": "40Gi"}},
		"105": {[]string{"{..TargetIP}", "{..Capacity}"}, map[string]interface{}{"s0": "20.10.10.10", "s1": "40Gi"}},
		"106": {[]string{"{.Status.Phase}", "{..Phase}"}, map[string]interface{}{"s0": "Online", "s1": "Online"}},
		"107": {[]string{"{.Status.Phase} as phase", "{..Phase} as ph"}, map[string]interface{}{"phase": "Online", "ph": "Online"}},
	}

	for name, mock := range tests {
		t.Run(name, func(t *testing.T) {
			s := SelectPaths{}
			s = append(s, mock.paths...)
			u := s.QueryCommandResult(r)

			if len(mock.paths) == 0 {
				// there were no runtime errors! good !!!
				return
			}
			result := u.Result()
			m, ok := result.(map[string]interface{})
			if !ok {
				t.Fatalf("Test '%s' failed: expected map[string]interface{}: actual '%#v'", name, u)
			}
			for alias, value := range m {
				if !reflect.DeepEqual(mock.expected[alias], value) {
					t.Fatalf("Test '%s' failed for alias '%s': expected '%#v': actual '%#v'", name, alias, mock.expected[alias], value)
				}
			}
		})
	}
}

func TestSelectsQueryCommandResultV2(t *testing.T) {
	var result interface{}
	result = struct {
		Items []*cas.CStorVolumeReplica
	}{
		Items: []*cas.CStorVolumeReplica{
			&cas.CStorVolumeReplica{
				ObjectMeta: v1.ObjectMeta{Name: "my-cstor-rep"},
				Spec:       cas.CStorVolumeReplicaSpec{TargetIP: "20.10.10.10", Capacity: "40Gi"},
				Status:     cas.CStorVolumeReplicaStatus{Phase: "Online"},
			},
			&cas.CStorVolumeReplica{
				ObjectMeta: v1.ObjectMeta{Name: "my-cstor-rep-2"},
				Spec:       cas.CStorVolumeReplicaSpec{TargetIP: "20.1.1.1", Capacity: "20Gi"},
				Status:     cas.CStorVolumeReplicaStatus{Phase: "Offline"},
			},
		},
	}
	r := NewRunCommandResult(result, AllMsgs{})

	tests := map[string]struct {
		paths    []string
		expected map[string]interface{}
	}{
		"101": {nil, nil},
		"102": {[]string{}, nil},
		"103": {[]string{"{.Items[*].Name}"}, map[string]interface{}{"s0": []string{"my-cstor-rep", "my-cstor-rep-2"}}},
		"104": {[]string{"{.Items[*].Spec.TargetIP}"}, map[string]interface{}{"s0": []string{"20.10.10.10", "20.1.1.1"}}},
		"105": {[]string{"{.Items[*]..TargetIP}"}, map[string]interface{}{"s0": []string{"20.10.10.10", "20.1.1.1"}}},
		"106": {[]string{"{.Items[*].Status.Phase}"}, map[string]interface{}{"s0": []string{"Online", "Offline"}}},
		"107": {[]string{"{.Items[*]..Phase}"}, map[string]interface{}{"s0": []string{"Online", "Offline"}}},
		"108": {[]string{"{.Items[*].Status.Phase} as phase"}, map[string]interface{}{"phase": []string{"Online", "Offline"}}},
		"109": {[]string{"{range .Items[*]..Phase}{@}{end}"}, map[string]interface{}{"s0": []string{"Online", "Offline"}}},
		"110": {[]string{"{range .Items[*].Spec}{@.TargetIP}{@.Capacity}{end}"}, map[string]interface{}{"s0": []string{"20.10.10.10", "40Gi", "20.1.1.1", "20Gi"}}},
		"111": {[]string{"{range .Items[*].Spec}{.TargetIP}{.Capacity}{end}"}, map[string]interface{}{"s0": []string{"20.10.10.10", "40Gi", "20.1.1.1", "20Gi"}}},
		"112": {[]string{"{.Items[*].Spec['.TargetIP','.Capacity']}"}, map[string]interface{}{"s0": []string{"20.10.10.10", "20.1.1.1", "40Gi", "20Gi"}}},
	}

	for name, mock := range tests {
		t.Run(name, func(t *testing.T) {
			s := SelectPaths{}
			s = append(s, mock.paths...)
			u := s.QueryCommandResult(r)

			if len(mock.paths) == 0 {
				// there were no runtime errors! good !!!
				return
			}
			result := u.Result()
			m, ok := result.(map[string]interface{})
			if !ok {
				t.Fatalf("Test '%s' failed: expected map[string]interface{}: actual '%#v'", name, u)
			}
			for alias, value := range m {
				if !reflect.DeepEqual(mock.expected[alias], value) {
					t.Fatalf("Test '%s' failed for alias '%s': expected '%#v': actual '%#v'", name, alias, mock.expected[alias], value)
				}
			}
		})
	}
}

func TestRunCommandEnable(t *testing.T) {
	tests := map[string]struct {
		predicate RunPredicate
		willrun   bool
	}{
		"101": {On, true},
		"102": {Off, false},
	}

	for name, mock := range tests {
		t.Run(name, func(t *testing.T) {
			c := Command()
			isRun := c.Enable(mock.predicate).IsRun()
			if isRun != mock.willrun {
				t.Fatalf("Test '%s' failed: expected willrun '%t': actual willrun '%t'", name, mock.willrun, isRun)
			}
		})
	}
}

func TestRunCommandPostRun(t *testing.T) {
	tests := map[string]struct {
		result   RunCommandResult
		selects  SelectPaths
		expected map[string]interface{}
	}{
		"101": {RunCommandResult{}, nil, nil},
		"102": {RunCommandResult{}, []string{"{.}"}, nil},
	}

	for name, mock := range tests {
		t.Run(name, func(t *testing.T) {
			c := WithSelect(Command(), mock.selects)
			u := c.postRun(mock.result)
			result := u.Result()
			if mock.expected == nil && result != nil {
				t.Fatalf("Test '%s' failed: expected nil result: actual '%#v'", name, result)
			}
			if mock.expected == nil {
				return
			}
			// this test is designed to have result as a map
			m, ok := result.(map[string]interface{})
			if !ok {
				t.Fatalf("Test '%s' failed: expected map[string]interface{}: actual '%#v'", name, result)
			}
			// test each value within the map
			for alias, value := range m {
				if !reflect.DeepEqual(mock.expected[alias], value) {
					t.Fatalf("Test '%s' failed for alias '%s': expected '%#v': actual '%#v'", name, alias, mock.expected[alias], value)
				}
			}
		})
	}
}

func TestRunCommandWithData(t *testing.T) {
	tests := map[string]struct {
		data          map[string]interface{}
		expectedcount int
	}{
		"101": {map[string]interface{}{"first": "data"}, 1},
		"102": {map[string]interface{}{"first": "data1", "second": "data2"}, 2},
		"103": {map[string]interface{}{"first": "data1", "second": "data2", "third": "data3"}, 3},
		"104": {map[string]interface{}{"first": "data1", "second": "", "third": ""}, 3},
	}

	for name, mock := range tests {
		t.Run(name, func(t *testing.T) {
			c := Command()
			for k, v := range mock.data {
				c = WithData(c, k, v)
			}
			if len(c.Data) != mock.expectedcount {
				t.Fatalf("Test '%s' failed: expected count '%d': actual count '%d'", name, mock.expectedcount, len(c.Data))
			}
		})
	}
}

func TestNotSupportedCategoryCommand(t *testing.T) {
	tests := map[string]struct {
		categories          RunCommandCategoryList
		isSupportedCategory bool
	}{
		"test 101": {RunCommandCategoryList{JivaCommandCategory, CstorCommandCategory}, true},
		"test 102": {RunCommandCategoryList{VolumeCommandCategory, CstorCommandCategory}, false},
		"test 103": {RunCommandCategoryList{VolumeCommandCategory, PoolCommandCategory}, false},
		"test 104": {RunCommandCategoryList{JivaCommandCategory, PoolCommandCategory}, false},
		"test 105": {RunCommandCategoryList{JivaCommandCategory, VolumeCommandCategory}, true},
		"test 106": {RunCommandCategoryList{VolumeCommandCategory, JivaCommandCategory}, true},
		"test 107": {RunCommandCategoryList{VolumeCommandCategory, CstorCommandCategory}, false},
		"test 108": {RunCommandCategoryList{SnapshotCommandCategory, CstorCommandCategory}, true},
		"test 109": {RunCommandCategoryList{SnapshotCommandCategory, JivaCommandCategory}, false},
	}

	for name, mock := range tests {
		t.Run(name, func(t *testing.T) {
			c := Command()
			for _, cat := range mock.categories {
				c = WithCategory(c, cat)
			}
			result := c.Run()

			if !c.IsRun() {
				// test scenario is ignored when runtask command is not run
				return
			}

			if !mock.isSupportedCategory && result.Error() != ErrorNotSupportedCategory {
				t.Fatalf("Test '%s' failed: expected 'ErrorNotSupportedCategory': actual '%s': result '%s'", name, result.Error(), result)
			}

			if mock.isSupportedCategory && result.Error() == ErrorNotSupportedCategory {
				t.Fatalf("Test '%s' failed: expected 'supported category': actual 'ErrorNotSupportedCategory': result '%s'", name, result)
			}
		})
	}
}

func TestRunCommandCategoryContains(t *testing.T) {
	tests := map[string]struct {
		given    []RunCommandCategory
		contains RunCommandCategory
		expected bool
	}{
		"101": {[]RunCommandCategory{JivaCommandCategory}, JivaCommandCategory, true},
		"102": {[]RunCommandCategory{CstorCommandCategory, JivaCommandCategory}, JivaCommandCategory, true},
		"103": {[]RunCommandCategory{CstorCommandCategory, JivaCommandCategory}, VolumeCommandCategory, false},
		"104": {[]RunCommandCategory{JivaCommandCategory, VolumeCommandCategory}, VolumeCommandCategory, true},
		"105": {[]RunCommandCategory{CstorCommandCategory, VolumeCommandCategory}, VolumeCommandCategory, true},
		"106": {[]RunCommandCategory{}, VolumeCommandCategory, false},
		"107": {[]RunCommandCategory{}, SnapshotCommandCategory, false},
		"108": {[]RunCommandCategory{JivaCommandCategory, SnapshotCommandCategory}, SnapshotCommandCategory, true},
		"109": {[]RunCommandCategory{CstorCommandCategory, SnapshotCommandCategory}, SnapshotCommandCategory, true},
		"110": {[]RunCommandCategory{CstorCommandCategory, SnapshotCommandCategory}, CstorCommandCategory, true},
	}

	for name, mock := range tests {
		t.Run(name, func(t *testing.T) {
			c := mockRunCommandFromCategory(mock.given)
			actual := c.Category.Contains(mock.contains)
			if mock.expected != actual {
				t.Fatalf("Test '%s' failed: expected '%t' actual '%t'", name, mock.expected, actual)
			}
		})
	}
}

func TestRunCommandIsJivaVolume(t *testing.T) {
	tests := map[string]struct {
		given    []RunCommandCategory
		expected bool
	}{
		"101": {[]RunCommandCategory{JivaCommandCategory}, false},
		"102": {[]RunCommandCategory{CstorCommandCategory, JivaCommandCategory}, false},
		"103": {[]RunCommandCategory{CstorCommandCategory, VolumeCommandCategory}, false},
		"104": {[]RunCommandCategory{}, false},
		"105": {[]RunCommandCategory{JivaCommandCategory, VolumeCommandCategory}, true},
		"106": {[]RunCommandCategory{JivaCommandCategory, VolumeCommandCategory, CstorCommandCategory}, true},
	}

	for name, mock := range tests {
		t.Run(name, func(t *testing.T) {
			c := mockRunCommandFromCategory(mock.given)
			actual := c.Category.IsJivaVolume()
			if mock.expected != actual {
				t.Fatalf("Test '%s' failed: expected '%t' actual '%t'", name, mock.expected, actual)
			}
		})
	}
}

func TestRunCommandIsCstorVolume(t *testing.T) {
	tests := map[string]struct {
		given    []RunCommandCategory
		expected bool
	}{
		"101": {[]RunCommandCategory{JivaCommandCategory}, false},
		"102": {[]RunCommandCategory{CstorCommandCategory, JivaCommandCategory}, false},
		"103": {[]RunCommandCategory{CstorCommandCategory, VolumeCommandCategory}, true},
		"104": {[]RunCommandCategory{}, false},
		"105": {[]RunCommandCategory{JivaCommandCategory, VolumeCommandCategory}, false},
		"106": {[]RunCommandCategory{JivaCommandCategory, VolumeCommandCategory, CstorCommandCategory}, true},
		"107": {[]RunCommandCategory{SnapshotCommandCategory, CstorCommandCategory}, false},
		"108": {[]RunCommandCategory{JivaCommandCategory, SnapshotCommandCategory, CstorCommandCategory}, false},
	}

	for name, mock := range tests {
		t.Run(name, func(t *testing.T) {
			c := mockRunCommandFromCategory(mock.given)
			actual := c.Category.IsCstorVolume()
			if mock.expected != actual {
				t.Fatalf("Test '%s' failed: expected '%t' actual '%t'", name, mock.expected, actual)
			}
		})
	}
}

func TestRunCommandIsCstorSnapshot(t *testing.T) {
	tests := map[string]struct {
		given    []RunCommandCategory
		expected bool
	}{
		"101": {[]RunCommandCategory{CstorCommandCategory}, false},
		"102": {[]RunCommandCategory{CstorCommandCategory, JivaCommandCategory}, false},
		"103": {[]RunCommandCategory{CstorCommandCategory, VolumeCommandCategory}, false},
		"104": {[]RunCommandCategory{}, false},
		"105": {[]RunCommandCategory{CstorCommandCategory, VolumeCommandCategory}, false},
		"106": {[]RunCommandCategory{CstorCommandCategory, VolumeCommandCategory, JivaCommandCategory}, false},
		"107": {[]RunCommandCategory{CstorCommandCategory, SnapshotCommandCategory}, true},
		"108": {[]RunCommandCategory{JivaCommandCategory, SnapshotCommandCategory, CstorCommandCategory}, true},
		"109": {[]RunCommandCategory{JivaCommandCategory, SnapshotCommandCategory}, false},
	}

	for name, mock := range tests {
		t.Run(name, func(t *testing.T) {
			c := mockRunCommandFromCategory(mock.given)
			actual := c.Category.IsCstorSnapshot()
			if mock.expected != actual {
				t.Fatalf("Test '%s' failed: expected '%t' actual '%t'", name, mock.expected, actual)
			}
		})
	}
}

func TestRunCommandIsValid(t *testing.T) {
	tests := map[string]struct {
		given    []RunCommandCategory
		expected bool
	}{
		"101": {[]RunCommandCategory{JivaCommandCategory}, true},
		"102": {[]RunCommandCategory{CstorCommandCategory, JivaCommandCategory}, false},
		"103": {[]RunCommandCategory{CstorCommandCategory, VolumeCommandCategory}, true},
		"104": {[]RunCommandCategory{}, true},
		"105": {[]RunCommandCategory{JivaCommandCategory, VolumeCommandCategory}, true},
		"106": {[]RunCommandCategory{JivaCommandCategory, VolumeCommandCategory, CstorCommandCategory}, false},
		"107": {[]RunCommandCategory{JivaCommandCategory, SnapshotCommandCategory, CstorCommandCategory}, false},
		"108": {[]RunCommandCategory{SnapshotCommandCategory, CstorCommandCategory}, true},
		"109": {[]RunCommandCategory{SnapshotCommandCategory, JivaCommandCategory}, true},
	}

	for name, mock := range tests {
		t.Run(name, func(t *testing.T) {
			c := mockRunCommandFromCategory(mock.given)
			actual := c.Category.IsValid()
			if mock.expected != actual {
				t.Fatalf("Test '%s' failed: expected '%t' actual '%t'", name, mock.expected, actual)
			}
		})
	}
}

func TestRunCommandIsEmpty(t *testing.T) {
	tests := map[string]struct {
<<<<<<< HEAD
		willrun      WillRunFn
		id           string
		cmd          *RunCommand
		expectResult bool
		expectError  bool
		expectDebug  bool
		expectWarn   bool
	}{
		// always run
		"101": {mockAlwaysRun, "", Command(), false, true, true, true},
		"102": {mockAlwaysRun, "t102", nil, false, true, true, true},
		"103": {mockAlwaysRun, "t103", Command(), false, true, true, false},
		"104": {mockAlwaysRun, "t104", VolumeCategory()(Command()), false, true, true, false},
		"105": {mockAlwaysRun, "t105", JivaCategory()(Command()), false, true, true, false},
		"106": {mockAlwaysRun, "t106", CstorCategory()(Command()), false, true, true, false},
		"107": {mockAlwaysRun, "t107", SnapshotCategory()(Command()), false, true, true, false},
		// never run
		"201": {mockNeverRun, "", Command(), false, true, true, true},
		"202": {mockNeverRun, "t202", nil, false, true, true, true},
		"203": {mockNeverRun, "t203", Command(), false, true, true, false},
		"204": {mockNeverRun, "t204", VolumeCategory()(Command()), false, true, true, false},
		"205": {mockNeverRun, "t205", JivaCategory()(Command()), false, true, true, false},
		"206": {mockNeverRun, "t206", CstorCategory()(Command()), false, true, true, false},
		"207": {mockNeverRun, "t207", SnapshotCategory()(Command()), false, true, true, false},
	}

	for name, mock := range tests {
		t.Run(name, func(t *testing.T) {
			r := DefaultCommandRunner(mockNoopStore, mock.willrun)
			res := r.Command(mock.id, mock.cmd).Run()
			if !mock.expectResult && res.Result() != nil {
				t.Fatalf("Test '%s' failed: expected nil result: actual '%#v'", name, res.Result())
			}
			if !mock.expectError && res.Error() != nil {
				t.Fatalf("Test '%s' failed: expected nil error: actual '%+v'", name, res.Error())
			}
			if !mock.expectDebug && !res.Debug().IsEmpty() {
				t.Fatalf("Test '%s' failed: expected no debug: actual '%#v'", name, res.Debug())
			}
			if !mock.expectWarn && res.Debug().HasWarn() {
				t.Fatalf("Test '%s' failed: expected no warn: actual '%#v'", name, res.Debug())
			}
		})
	}
}

func TestDefaultCommandRunnerStore(t *testing.T) {
	tests := map[string]struct {
		willrun      WillRunFn
		id           string
		cmd          *RunCommand
		expectResult bool
		expectError  bool
		expectDebug  bool
		expectWarn   bool
	}{
		// always run
		"101": {mockAlwaysRun, "", Command(), false, true, true, false},
		"102": {mockAlwaysRun, "t102", nil, false, true, true, false},
		"103": {mockAlwaysRun, "t103", Command(), false, true, true, false},
		"104": {mockAlwaysRun, "t104", VolumeCategory()(Command()), false, true, true, false},
		"105": {mockAlwaysRun, "t105", JivaCategory()(Command()), false, true, true, false},
		"106": {mockAlwaysRun, "t106", CstorCategory()(Command()), false, true, true, false},
		"107": {mockAlwaysRun, "t107", SnapshotCategory()(Command()), false, true, true, false},
		// never run
		"201": {mockNeverRun, "", Command(), false, true, true, false},
		"202": {mockNeverRun, "t202", nil, false, true, true, false},
		"203": {mockNeverRun, "t203", Command(), false, true, true, false},
		"204": {mockNeverRun, "t204", VolumeCategory()(Command()), false, true, true, false},
		"205": {mockNeverRun, "t205", JivaCategory()(Command()), false, true, true, false},
		"206": {mockNeverRun, "t206", CstorCategory()(Command()), false, true, true, false},
		"207": {mockNeverRun, "t207", SnapshotCategory()(Command()), false, true, true, false},
=======
		given    []RunCommandCategory
		expected bool
	}{
		"101": {[]RunCommandCategory{JivaCommandCategory}, false},
		"102": {[]RunCommandCategory{CstorCommandCategory, JivaCommandCategory}, false},
		"103": {[]RunCommandCategory{CstorCommandCategory, VolumeCommandCategory}, false},
		"104": {[]RunCommandCategory{}, true},
		"105": {[]RunCommandCategory{JivaCommandCategory, VolumeCommandCategory}, false},
		"106": {[]RunCommandCategory{JivaCommandCategory, VolumeCommandCategory, CstorCommandCategory}, false},
>>>>>>> 0fa41c79
	}

	for name, mock := range tests {
		t.Run(name, func(t *testing.T) {
			c := mockRunCommandFromCategory(mock.given)
			actual := c.Category.IsEmpty()
			if mock.expected != actual {
				t.Fatalf("Test '%s' failed: expected '%t' actual '%t'", name, mock.expected, actual)
			}
		})
	}
}<|MERGE_RESOLUTION|>--- conflicted
+++ resolved
@@ -17,19 +17,12 @@
 package v1alpha1
 
 import (
-<<<<<<< HEAD
+	"reflect"
 	"testing"
 
-	"github.com/ghodss/yaml"
-	. "github.com/openebs/maya/pkg/msg/v1alpha1"
-	"github.com/openebs/maya/pkg/util"
-=======
 	cas "github.com/openebs/maya/pkg/apis/openebs.io/v1alpha1"
 	. "github.com/openebs/maya/pkg/msg/v1alpha1"
 	"k8s.io/apimachinery/pkg/apis/meta/v1"
-	"reflect"
-	"testing"
->>>>>>> 0fa41c79
 )
 
 func mockRunCommandFromCategory(l []RunCommandCategory) (r *RunCommand) {
@@ -468,80 +461,6 @@
 
 func TestRunCommandIsEmpty(t *testing.T) {
 	tests := map[string]struct {
-<<<<<<< HEAD
-		willrun      WillRunFn
-		id           string
-		cmd          *RunCommand
-		expectResult bool
-		expectError  bool
-		expectDebug  bool
-		expectWarn   bool
-	}{
-		// always run
-		"101": {mockAlwaysRun, "", Command(), false, true, true, true},
-		"102": {mockAlwaysRun, "t102", nil, false, true, true, true},
-		"103": {mockAlwaysRun, "t103", Command(), false, true, true, false},
-		"104": {mockAlwaysRun, "t104", VolumeCategory()(Command()), false, true, true, false},
-		"105": {mockAlwaysRun, "t105", JivaCategory()(Command()), false, true, true, false},
-		"106": {mockAlwaysRun, "t106", CstorCategory()(Command()), false, true, true, false},
-		"107": {mockAlwaysRun, "t107", SnapshotCategory()(Command()), false, true, true, false},
-		// never run
-		"201": {mockNeverRun, "", Command(), false, true, true, true},
-		"202": {mockNeverRun, "t202", nil, false, true, true, true},
-		"203": {mockNeverRun, "t203", Command(), false, true, true, false},
-		"204": {mockNeverRun, "t204", VolumeCategory()(Command()), false, true, true, false},
-		"205": {mockNeverRun, "t205", JivaCategory()(Command()), false, true, true, false},
-		"206": {mockNeverRun, "t206", CstorCategory()(Command()), false, true, true, false},
-		"207": {mockNeverRun, "t207", SnapshotCategory()(Command()), false, true, true, false},
-	}
-
-	for name, mock := range tests {
-		t.Run(name, func(t *testing.T) {
-			r := DefaultCommandRunner(mockNoopStore, mock.willrun)
-			res := r.Command(mock.id, mock.cmd).Run()
-			if !mock.expectResult && res.Result() != nil {
-				t.Fatalf("Test '%s' failed: expected nil result: actual '%#v'", name, res.Result())
-			}
-			if !mock.expectError && res.Error() != nil {
-				t.Fatalf("Test '%s' failed: expected nil error: actual '%+v'", name, res.Error())
-			}
-			if !mock.expectDebug && !res.Debug().IsEmpty() {
-				t.Fatalf("Test '%s' failed: expected no debug: actual '%#v'", name, res.Debug())
-			}
-			if !mock.expectWarn && res.Debug().HasWarn() {
-				t.Fatalf("Test '%s' failed: expected no warn: actual '%#v'", name, res.Debug())
-			}
-		})
-	}
-}
-
-func TestDefaultCommandRunnerStore(t *testing.T) {
-	tests := map[string]struct {
-		willrun      WillRunFn
-		id           string
-		cmd          *RunCommand
-		expectResult bool
-		expectError  bool
-		expectDebug  bool
-		expectWarn   bool
-	}{
-		// always run
-		"101": {mockAlwaysRun, "", Command(), false, true, true, false},
-		"102": {mockAlwaysRun, "t102", nil, false, true, true, false},
-		"103": {mockAlwaysRun, "t103", Command(), false, true, true, false},
-		"104": {mockAlwaysRun, "t104", VolumeCategory()(Command()), false, true, true, false},
-		"105": {mockAlwaysRun, "t105", JivaCategory()(Command()), false, true, true, false},
-		"106": {mockAlwaysRun, "t106", CstorCategory()(Command()), false, true, true, false},
-		"107": {mockAlwaysRun, "t107", SnapshotCategory()(Command()), false, true, true, false},
-		// never run
-		"201": {mockNeverRun, "", Command(), false, true, true, false},
-		"202": {mockNeverRun, "t202", nil, false, true, true, false},
-		"203": {mockNeverRun, "t203", Command(), false, true, true, false},
-		"204": {mockNeverRun, "t204", VolumeCategory()(Command()), false, true, true, false},
-		"205": {mockNeverRun, "t205", JivaCategory()(Command()), false, true, true, false},
-		"206": {mockNeverRun, "t206", CstorCategory()(Command()), false, true, true, false},
-		"207": {mockNeverRun, "t207", SnapshotCategory()(Command()), false, true, true, false},
-=======
 		given    []RunCommandCategory
 		expected bool
 	}{
@@ -551,7 +470,6 @@
 		"104": {[]RunCommandCategory{}, true},
 		"105": {[]RunCommandCategory{JivaCommandCategory, VolumeCommandCategory}, false},
 		"106": {[]RunCommandCategory{JivaCommandCategory, VolumeCommandCategory, CstorCommandCategory}, false},
->>>>>>> 0fa41c79
 	}
 
 	for name, mock := range tests {
