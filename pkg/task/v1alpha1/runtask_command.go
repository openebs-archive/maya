/*
Copyright 2018 The OpenEBS Authors

Licensed under the Apache License, Version 2.0 (the "License");
you may not use this file except in compliance with the License.
You may obtain a copy of the License at

    http://www.apache.org/licenses/LICENSE-2.0

Unless required by applicable law or agreed to in writing, software
distributed under the License is distributed on an "AS IS" BASIS,
WITHOUT WARRANTIES OR CONDITIONS OF ANY KIND, either express or implied.
See the License for the specific language governing permissions and
limitations under the License.
*/

package v1alpha1

import (
	"errors"
	"fmt"
<<<<<<< HEAD
	"time"

	. "github.com/openebs/maya/pkg/msg/v1alpha1"
=======
	jp "github.com/openebs/maya/pkg/jsonpath/v1alpha1"
	msg "github.com/openebs/maya/pkg/msg/v1alpha1"
	"strings"
)

const (
	SkipExecutionMessage string = "will skip run command execution"
>>>>>>> 0fa41c79
)

// RunCommandAction determines the kind of action that gets executed by run task
// command
type RunCommandAction string

const (
	DeleteCommandAction RunCommandAction = "delete"
	CreateCommandAction RunCommandAction = "create"
	PostCommandAction   RunCommandAction = "post"
	GetCommandAction    RunCommandAction = "get"
	ListCommandAction   RunCommandAction = "list"
	PatchCommandAction  RunCommandAction = "patch"
	UpdateCommandAction RunCommandAction = "update"
	PutCommandAction    RunCommandAction = "put"
)

// RunCommandCategory represents the category of the run command. It helps
// in determing the exact entity or feature this run command is targeting.
//
// NOTE:
//  A run command can have more than one categories to determine an entity
type RunCommandCategory string

const (
<<<<<<< HEAD
	JivaCommandCategory     RunCommandCategory = "jiva"
	CstorCommandCategory    RunCommandCategory = "cstor"
	VolumeCommandCategory   RunCommandCategory = "volume"
	PoolCommandCategory     RunCommandCategory = "pool"
	SnapshotCommandCategory RunCommandCategory = "snapshot"
=======
	JivaCommandCategory   RunCommandCategory = "jiva"
	CstorCommandCategory  RunCommandCategory = "cstor"
	VolumeCommandCategory RunCommandCategory = "volume"
	PoolCommandCategory   RunCommandCategory = "pool"
	HttpCommandCategory   RunCommandCategory = "http"
>>>>>>> 0fa41c79
)

// RunCommandCategoryList represents a list of RunCommandCategory
type RunCommandCategoryList []RunCommandCategory

// String implements Stringer interface
func (l RunCommandCategoryList) String() string {
	return msg.YamlString("runcommandcategories", l)
}

// Contains returns true if this list has the given category
func (l RunCommandCategoryList) Contains(given RunCommandCategory) (no bool) {
	if len(l) == 0 {
		return
	}
	for _, category := range l {
		if category == given {
			return !no
		}
	}
	return
}

// IsJivaVolume returns true if this list has both jiva and volume as its
// category items
func (l RunCommandCategoryList) IsJivaVolume() (no bool) {
	if len(l) == 0 {
		return
	}
	if l.Contains(JivaCommandCategory) && l.Contains(VolumeCommandCategory) {
		return !no
	}
	return
}

// IsHttpReq returns true if this list points to a http based request
func (l RunCommandCategoryList) IsHttpReq() (no bool) {
	if len(l) == 0 {
		return
	}
	if l.Contains(HttpCommandCategory) {
		return !no
	}
	return
}

// IsCstorVolume returns true if this list has both cstor and volume as its
// category items
func (l RunCommandCategoryList) IsCstorVolume() (no bool) {
	if len(l) == 0 {
		return
	}
	if l.Contains(CstorCommandCategory) && l.Contains(VolumeCommandCategory) {
		return !no
	}
	return
}

// IsCstorSnapshot returns true if this list has both cstor and snapshot as its
// category items
func (l RunCommandCategoryList) IsCstorSnapshot() (no bool) {
	if l.Contains(CstorCommandCategory) && l.Contains(SnapshotCommandCategory) {
		return !no
	}
	return
}

// IsValid returns true if category list is valid
//
// TODO
// Move volume specific validations to volume command file
func (l RunCommandCategoryList) IsValid() (no bool) {
	if l.Contains(JivaCommandCategory) && l.Contains(CstorCommandCategory) {
		// a volume can be either cstor or jiva based; not both
		return
	}
	return !no
}

// IsEmpty returns true if no category is set
func (l RunCommandCategoryList) IsEmpty() (empty bool) {
	if len(l) == 0 {
		return true
	}
	return
}

// RunCommandData represents data provided to the run command before
// its execution i.e. input data
type RunCommandData interface{}

// RunCommandDataMap represents a map of input data required to execute
// run command
type RunCommandDataMap map[string]RunCommandData

// String implements Stringer interface
func (m RunCommandDataMap) String() string {
	return msg.YamlString("runcommanddatamap", m)
}

// RunCommandResult holds the result and execution info of a run command
type RunCommandResult struct {
	Res    interface{} `json:"result"`          // result of run command execution
	Err    error       `json:"error"`           // root cause of issue; error if any during run command execution
	Extras msg.AllMsgs `json:"debug,omitempty"` // debug details i.e. errors, warnings, information, etc during execution
}

// NewRunCommandResult returns a new RunCommandResult struct
func NewRunCommandResult(result interface{}, extras msg.AllMsgs) (r RunCommandResult) {
	return RunCommandResult{
		Res:    result,
		Err:    extras.Error(),
		Extras: extras,
	}
}

// String implements Stringer interface
func (r RunCommandResult) String() string {
	return msg.YamlString("runcommandresult", r)
}

// GoString implements GoStringer interface
func (r RunCommandResult) GoString() string {
	return msg.YamlString("runcommandresult", r)
}

// Error returns the error if any from the run command's result
func (r RunCommandResult) Error() error {
	return r.Err
}

// Result returns the expected output if any from the run command's result
func (r RunCommandResult) Result() interface{} {
	return r.Res
}

// Debug returns the debug info gathered during execution of run command's
// result
func (r RunCommandResult) Debug() msg.AllMsgs {
	return r.Extras
}

// SelectPathAliasDelimiter is used to delimit a select path from its alias
//
// e.g.
//
// ".metadata.namespace as namespace" implies
// - '.metadata.namespace' is the path
// - ' as ' is the delimiter
// - 'namespace' is the alias
type SelectPathAliasDelimiter string

const (
	// AsSelectDelimiter represents " as " as the delimiter
	AsSelectDelimiter SelectPathAliasDelimiter = " as "
)

// SelectPaths holds all the select paths specified in a run command
type SelectPaths []string

// String implements Stringer interface
func (s SelectPaths) String() (str string) {
	if len(s) > 0 {
		str = "select '" + strings.Join(s, "' '") + "'"
	}
	return
}

// aliasPaths transforms the select paths into a map of alias & corresponding
// path
func (s SelectPaths) aliasPaths() (ap map[string]string) {
	if len(s) == 0 {
		return
	}
	ap = map[string]string{}
	for idx, slt := range s {
		splits := strings.Split(slt, string(AsSelectDelimiter))
		if len(splits) == 2 {
			ap[splits[1]] = splits[0]
		} else {
			ap[fmt.Sprintf("s%d", idx)] = slt
		}
	}
	return
}

// QueryCommandResult queries the run command's result based on the select paths
func (s SelectPaths) QueryCommandResult(r RunCommandResult) (u RunCommandResult) {
	result := r.Result()
	if result == nil {
		msgs := r.Debug().ToMsgs().AddWarn(fmt.Sprintf("nil command result: can not query %s", s))
		return NewRunCommandResult(nil, msgs.AllMsgs())
	}
	// execute jsonpath query against the result
	j := jp.JSONPath(s.String()).WithTarget(result)
	sl := j.QueryAll(jp.SelectionList(s.aliasPaths()))
	// return a new result with selected path values and add additional debug info
	// due to jsonpath query
	u = NewRunCommandResult(sl.Values(), r.Debug().ToMsgs().Merge(j.Msgs).AllMsgs())
	return
}

var (
	ErrorNotSupportedCategory = errors.New("not supported category: invalid run command")
	ErrorNotSupportedAction   = errors.New("not supported action: invalid run command")
	ErrorInvalidCategory      = errors.New("invalid categories: invalid run command")
	ErrorEmptyCategory        = errors.New("missing categories: invalid run command")
)

// Interface abstracts execution run command
type Interface interface {
	IDMapper
	Runner
	RunCondition
}

// IDMapper abstracts mapping of a RunCommand instance against an id
type IDMapper interface {
	ID() string
	Map(id string, r *RunCommand)
}

// RunCondition abstracts evaluating the condition to run or skip executing a
// run command
type RunCondition interface {
	WillRun() (condition string, willrun bool)
}

// runAlways is an implementation of RunCondition that evaluates the condition
// to execute a run command to true. In other words, any run command will get
// executed if this instance is set as former's run condition.
type runAlways struct{}

// RunAlways returns a new instance of runAlways
func RunAlways() *runAlways {
	return &runAlways{}
}

// WillRun returns true always
func (r *runAlways) WillRun() (condition string, willrun bool) {
	return "execute the run command always", true
}

// Runner abstracts execution of command
type Runner interface {
	Run() (r RunCommandResult)
}

// RunPredicate abstracts evaluation of executing or skipping execution
// of a runner instance
type RunPredicate func() bool

// On enables a runner instance
func On() bool {
	return true
}

// Off disables a runner instance
func Off() bool {
	return false
}

// RunCommand represent a run command
type RunCommand struct {
	ID        string                 // uniquely identifies a run command
	WillRun   bool                   // flags if this run command should get executed or not
	Action    RunCommandAction       // represents the run command's action
	Category  RunCommandCategoryList // classification of run command
	Data      RunCommandDataMap      // input data required to execute run command
	Selects   SelectPaths            // paths whose values will be retrieved after run command execution
	*msg.Msgs                        // store and retrieve info, warns, errors, etc occured during execution
}

// SelfInfo returns this instance of RunCommand as a string format
func (c *RunCommand) SelfInfo() (me string) {
	if c == nil {
		return
	}
	var selects, categories, data string
	if len(c.Selects) > 0 {
		selects = c.Selects.String() + " "
	}
	for _, c := range c.Category {
		categories = categories + " " + string(c)
	}
	for n, d := range c.Data {
		data = data + fmt.Sprintf(" --%s=%s", n, d)
	}
	willrun := fmt.Sprintf(" --willrun=%t", c.WillRun)
	me = fmt.Sprintf("%s%s%s%s%s", selects, c.Action, categories, data, willrun)
	return
}

// Command returns a new instance of RunCommand
func Command() *RunCommand {
	return &RunCommand{Msgs: &msg.Msgs{}, WillRun: true}
}

// Enables enables or disables execution of RunCommand instance based on the
// outcome of given predicate
func (c *RunCommand) Enable(p RunPredicate) (u *RunCommand) {
	c.WillRun = p()
	return c
}

// IsRun flags if this run command will get executed or not
func (c *RunCommand) IsRun() bool {
	return c.WillRun
}

// AddError updates RunCommand instance with given error
func (c *RunCommand) AddError(err error) (u *RunCommand) {
	c.Msgs.AddError(err)
	return c
}

// CreateAction updates RunCommand instance with create action
func (c *RunCommand) CreateAction() (u *RunCommand) {
	c.Action = CreateCommandAction
	return c
}

// PostAction updates RunCommand instance with post action
func (c *RunCommand) PostAction() (u *RunCommand) {
	c.Action = PostCommandAction
	return c
}

// PutAction updates RunCommand instance with put action
func (c *RunCommand) PutAction() (u *RunCommand) {
	c.Action = PutCommandAction
	return c
}

// DeleteAction updates RunCommand instance with delete action
func (c *RunCommand) DeleteAction() (u *RunCommand) {
	c.Action = DeleteCommandAction
	return c
}

// GetAction updates RunCommand instance with get action
func (c *RunCommand) GetAction() (u *RunCommand) {
	c.Action = GetCommandAction
	return c
}

// ListAction updates RunCommand instance with list action
func (c *RunCommand) ListAction() (u *RunCommand) {
	c.Action = ListCommandAction
	return c
}

// UpdateAction updates RunCommand instance with update action
func (c *RunCommand) UpdateAction() (u *RunCommand) {
	c.Action = UpdateCommandAction
	return c
}

// PatchAction updates RunCommand instance with patch action
func (c *RunCommand) PatchAction() (u *RunCommand) {
	c.Action = PatchCommandAction
	return c
}

// WithCategory updates the given RunCommand instance with provided category
func WithCategory(given *RunCommand, category RunCommandCategory) (updated *RunCommand) {
	given.Category = append(given.Category, category)
	return given
}

// WithAction updates the given RunCommand instance with provided action
func WithAction(given *RunCommand, action RunCommandAction) (updated *RunCommand) {
	given.Action = action
	return given
}

// WithData updates the given RunCommand instance with provided input data
func WithData(given *RunCommand, name string, d RunCommandData) (updated *RunCommand) {
	if given.Data == nil {
		given.Data = map[string]RunCommandData{}
	}
	if d == nil {
		given.AddWarn(fmt.Sprintf("nil value provided for '%s': run command may fail", name))
	}
	given.Data[name] = d
	return given
}

// WithSelect updates the given RunCommand instance with provided select paths
func WithSelect(given *RunCommand, paths []string) (updated *RunCommand) {
	if len(paths) == 0 {
		return given
	}
	given.Selects = append(given.Selects, paths...)
	return given
}

func (c *RunCommand) String() string {
	return msg.YamlString("runcommand", c)
}

func (c *RunCommand) Result(result interface{}) (r RunCommandResult) {
	return NewRunCommandResult(result, c.AllMsgs())
}

// instance fetches the specific run command implementation instance based
// on command categories
func (c *RunCommand) instance() (r Runner) {
	if c.Category.IsJivaVolume() {
<<<<<<< HEAD
		r = &jivaVolumeCommand{cmd: c}
	} else if c.Category.IsCstorSnapshot() {
		r = &cstorSnapshotCommand{cmd: c}
=======
		r = &jivaVolumeCommand{c}
	} else if c.Category.IsHttpReq() {
		r = HttpCommand(c)
>>>>>>> 0fa41c79
	} else {
		r = &notSupportedCategoryCommand{c}
	}
	return
}

// preRun evaluates conditions and sets options prior to execution of run
// command
func (c *RunCommand) preRun() {
	if c.Category.IsEmpty() {
		c.Enable(Off).AddError(ErrorEmptyCategory)
	}
	if !c.Category.IsValid() {
		c.Enable(Off).AddError(ErrorInvalidCategory)
	}
	if !c.IsRun() {
		c.AddSkip(SkipExecutionMessage)
	}
}

// postRun invokes operations after executing the run command
func (c *RunCommand) postRun(r RunCommandResult) (u RunCommandResult) {
	if len(c.Selects) == 0 {
		return r
	}
	u = c.Selects.QueryCommandResult(r)
	return
}

// Run finds the specific run command implementation and executes the same
func (c *RunCommand) Run() (r RunCommandResult) {
	// prior to run
	c.preRun()

	// run
	c.AddInfo(c.SelfInfo())
	if !c.IsRun() {
		// no need of post run
		return c.Result(nil)
	}
	r = c.instance().Run()

	// post run
	r = c.postRun(r)
	return
}

// RunCommandMiddleware abstracts updating the given RunCommand instance
type RunCommandMiddleware func(given *RunCommand) (updated *RunCommand)

// JivaCategory updates RunCommand instance with jiva as the run command's
// category
func JivaCategory() RunCommandMiddleware {
	return func(given *RunCommand) (updated *RunCommand) {
		return WithCategory(given, JivaCommandCategory)
	}
}

// HttpCategory updates RunCommand instance with http as the run command's
// category
func HttpCategory() RunCommandMiddleware {
	return func(given *RunCommand) (updated *RunCommand) {
		return WithCategory(given, HttpCommandCategory)
	}
}

// CstorCategory updates RunCommand instance with cstor as the run command's
// category
func CstorCategory() RunCommandMiddleware {
	return func(given *RunCommand) (updated *RunCommand) {
		return WithCategory(given, CstorCommandCategory)
	}
}

// VolumeCategory updates RunCommand instance with volume as the run
// command's category
func VolumeCategory() RunCommandMiddleware {
	return func(given *RunCommand) (updated *RunCommand) {
		return WithCategory(given, VolumeCommandCategory)
	}
}

// SnapshotCategory updates RunCommand instance with snapshot as the runtask
// command's category
func SnapshotCategory() RunCommandMiddleware {
	return func(given *RunCommand) (updated *RunCommand) {
		return WithCategory(given, SnapshotCommandCategory)
	}
}

// Select updates the RunCommand instance with paths whose values will be
// extracted after execution of run command
func Select(paths []string) RunCommandMiddleware {
	return func(given *RunCommand) (updated *RunCommand) {
		return WithSelect(given, paths)
	}
}

// RunCommandMiddlewareList represents a list of RunCommandMiddleware
type RunCommandMiddlewareList []RunCommandMiddleware

// Update updates the given RunCommand instance through all the middlewares
func (l RunCommandMiddlewareList) Update(given *RunCommand) (updated *RunCommand) {
	if len(l) == 0 || given == nil {
		return given
	}
	for _, middleware := range l {
		given = middleware(given)
	}
	return given
}

// notSupportedCategoryCommand is a CommandRunner implementation for
// un-supported run command category
type notSupportedCategoryCommand struct {
	*RunCommand
}

func (c *notSupportedCategoryCommand) Run() (r RunCommandResult) {
	c.AddError(ErrorNotSupportedCategory)
	return NewRunCommandResult(nil, c.AllMsgs())
}

// notSupportedActionCommand is a CommandRunner implementation for
// un-supported run command action
type notSupportedActionCommand struct {
	*RunCommand
}

func (c *notSupportedActionCommand) Run() (r RunCommandResult) {
	c.AddError(ErrorNotSupportedAction)
	return NewRunCommandResult(nil, c.AllMsgs())
}<|MERGE_RESOLUTION|>--- conflicted
+++ resolved
@@ -19,19 +19,14 @@
 import (
 	"errors"
 	"fmt"
-<<<<<<< HEAD
-	"time"
-
-	. "github.com/openebs/maya/pkg/msg/v1alpha1"
-=======
+	"strings"
+
 	jp "github.com/openebs/maya/pkg/jsonpath/v1alpha1"
 	msg "github.com/openebs/maya/pkg/msg/v1alpha1"
-	"strings"
 )
 
 const (
 	SkipExecutionMessage string = "will skip run command execution"
->>>>>>> 0fa41c79
 )
 
 // RunCommandAction determines the kind of action that gets executed by run task
@@ -57,19 +52,12 @@
 type RunCommandCategory string
 
 const (
-<<<<<<< HEAD
 	JivaCommandCategory     RunCommandCategory = "jiva"
 	CstorCommandCategory    RunCommandCategory = "cstor"
 	VolumeCommandCategory   RunCommandCategory = "volume"
 	PoolCommandCategory     RunCommandCategory = "pool"
+	HttpCommandCategory     RunCommandCategory = "http"
 	SnapshotCommandCategory RunCommandCategory = "snapshot"
-=======
-	JivaCommandCategory   RunCommandCategory = "jiva"
-	CstorCommandCategory  RunCommandCategory = "cstor"
-	VolumeCommandCategory RunCommandCategory = "volume"
-	PoolCommandCategory   RunCommandCategory = "pool"
-	HttpCommandCategory   RunCommandCategory = "http"
->>>>>>> 0fa41c79
 )
 
 // RunCommandCategoryList represents a list of RunCommandCategory
@@ -479,15 +467,11 @@
 // on command categories
 func (c *RunCommand) instance() (r Runner) {
 	if c.Category.IsJivaVolume() {
-<<<<<<< HEAD
-		r = &jivaVolumeCommand{cmd: c}
-	} else if c.Category.IsCstorSnapshot() {
-		r = &cstorSnapshotCommand{cmd: c}
-=======
 		r = &jivaVolumeCommand{c}
 	} else if c.Category.IsHttpReq() {
 		r = HttpCommand(c)
->>>>>>> 0fa41c79
+	} else if c.Category.IsCstorSnapshot() {
+		r = &cstorSnapshotCommand{c}
 	} else {
 		r = &notSupportedCategoryCommand{c}
 	}
