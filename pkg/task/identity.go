/*
Copyright 2018 The OpenEBS Authors

Licensed under the Apache License, Version 2.0 (the "License");
you may not use this file except in compliance with the License.
You may obtain a copy of the License at

    http://www.apache.org/licenses/LICENSE-2.0

Unless required by applicable law or agreed to in writing, software
distributed under the License is distributed on an "AS IS" BASIS,
WITHOUT WARRANTIES OR CONDITIONS OF ANY KIND, either express or implied.
See the License for the specific language governing permissions and
limitations under the License.
*/

package task

import (
	"fmt"

	m_k8s_client "github.com/openebs/maya/pkg/client/k8s"
)

// RunTaskKind represents type of runtask operation
type RunTaskKind string

<<<<<<< HEAD
// CommandKind is a runtask operation of type Command
=======
// Define kinds of tasks for runtask operation
>>>>>>> 7568dfe7
const (
	CommandKind RunTaskKind = "Command"
)

// MetaTaskIdentity will provide the required identity to a task
type MetaTaskIdentity struct {
	// Identity provides a unique identification to this
	// task.
	//
	// NOTE:
	//  Usage: There should not be two tasks with same identity
	// in a cas template engine run.
	Identity string `json:"id"`
	// Kind of the task
	Kind string `json:"kind"`
	// APIVersion of the task
	APIVersion string `json:"apiVersion"`
}

// taskIdentifier enables operations w.r.t a task's identity
type taskIdentifier struct {
	// identity identifies a task
	identity MetaTaskIdentity
}

func newTaskIdentifier(identity MetaTaskIdentity) (taskIdentifier, error) {
	if len(identity.Identity) == 0 {
		return taskIdentifier{}, fmt.Errorf("failed to create task identifier instance: task id is missing")
	}

	if len(identity.Kind) == 0 {
		return taskIdentifier{}, fmt.Errorf("failed to create task identifier instance: task kind is missing")
	}

	// apiversion is not mandatory for Command kind
	if len(identity.APIVersion) == 0 && string(identity.Kind) != string(CommandKind) {
		return taskIdentifier{}, fmt.Errorf("failed to create task identifier instance: task apiVersion is missing")
	}

	return taskIdentifier{
		identity: identity,
	}, nil
}

func (i taskIdentifier) isCommand() bool {
	return i.identity.Kind == string(CommandKind)
}

func (i taskIdentifier) isPod() bool {
	return i.identity.Kind == string(m_k8s_client.PodKK)
}

func (i taskIdentifier) isDeployment() bool {
	return i.identity.Kind == string(m_k8s_client.DeploymentKK)
}

func (i taskIdentifier) isService() bool {
	return i.identity.Kind == string(m_k8s_client.ServiceKK)
}

func (i taskIdentifier) isStoragePoolClaim() bool {
	return i.identity.Kind == string(m_k8s_client.StroagePoolClaimCRKK)
}

func (i taskIdentifier) isStoragePool() bool {
	return i.identity.Kind == string(m_k8s_client.StroagePoolCRKK)
}

func (i taskIdentifier) isConfigMap() bool {
	return i.identity.Kind == string(m_k8s_client.ConfigMapKK)
}

func (i taskIdentifier) isPVC() bool {
	return i.identity.Kind == string(m_k8s_client.PersistentVolumeClaimKK)
}

func (i taskIdentifier) isPV() bool {
	return i.identity.Kind == string(m_k8s_client.PersistentVolumeKK)
}

func (i taskIdentifier) isExtnV1B1() bool {
	return i.identity.APIVersion == string(m_k8s_client.ExtensionsV1Beta1KA)
}

func (i taskIdentifier) isAppsV1B1() bool {
	return i.identity.APIVersion == string(m_k8s_client.AppsV1B1KA)
}

func (i taskIdentifier) isCoreV1() bool {
	return i.identity.APIVersion == string(m_k8s_client.CoreV1KA)
}

func (i taskIdentifier) isOEV1alpha1() bool {
	return i.identity.APIVersion == string(m_k8s_client.OEV1alpha1KA)
}

func (i taskIdentifier) isDisk() bool {
	return i.identity.Kind == string(m_k8s_client.DiskCRKK)
}

func (i taskIdentifier) isCstorPool() bool {
	return i.identity.Kind == string(m_k8s_client.CStorPoolCRKK)
}

func (i taskIdentifier) isCstorVolume() bool {
	return i.identity.Kind == string(m_k8s_client.CStorVolumeCRKK)
}

func (i taskIdentifier) isCstorVolumeReplica() bool {
	return i.identity.Kind == string(m_k8s_client.CStorVolumeReplicaCRKK)
}

func (i taskIdentifier) isStorageClass() bool {
	return i.identity.Kind == string(m_k8s_client.StorageClassKK)
}

func (i taskIdentifier) isStorageV1() bool {
	return i.identity.APIVersion == string(m_k8s_client.StorageV1KA)
}

func (i taskIdentifier) isStorageV1SC() bool {
	return i.isStorageV1() && i.isStorageClass()
}

func (i taskIdentifier) isOEV1alpha1Disk() bool {
	return i.isOEV1alpha1() && i.isDisk()
}

func (i taskIdentifier) isOEV1alpha1CSP() bool {
	return i.isOEV1alpha1() && i.isCstorPool()
}

func (i taskIdentifier) isExtnV1B1Deploy() bool {
	return i.isExtnV1B1() && i.isDeployment()
}

func (i taskIdentifier) isAppsV1B1Deploy() bool {
	return i.isAppsV1B1() && i.isDeployment()
}

func (i taskIdentifier) isCoreV1Pod() bool {
	return i.isCoreV1() && i.isPod()
}

func (i taskIdentifier) isCoreV1Service() bool {
	return i.isCoreV1() && i.isService()
}

func (i taskIdentifier) isCoreV1PVC() bool {
	return i.isCoreV1() && i.isPVC()
}

func (i taskIdentifier) isCoreV1PV() bool {
	return i.isCoreV1() && i.isPV()
}

func (i taskIdentifier) isOEV1alpha1SPC() bool {
	return i.isOEV1alpha1() && i.isStoragePoolClaim()
}

func (i taskIdentifier) isOEV1alpha1SP() bool {
	return i.isOEV1alpha1() && i.isStoragePool()
}

func (i taskIdentifier) isOEV1alpha1CV() bool {
	return i.isOEV1alpha1() && i.isCstorVolume()
}

func (i taskIdentifier) isOEV1alpha1CVR() bool {
	return i.isOEV1alpha1() && i.isCstorVolumeReplica()
}<|MERGE_RESOLUTION|>--- conflicted
+++ resolved
@@ -25,11 +25,7 @@
 // RunTaskKind represents type of runtask operation
 type RunTaskKind string
 
-<<<<<<< HEAD
-// CommandKind is a runtask operation of type Command
-=======
-// Define kinds of tasks for runtask operation
->>>>>>> 7568dfe7
+// CommandKind is a runtask of type Command.
 const (
 	CommandKind RunTaskKind = "Command"
 )
